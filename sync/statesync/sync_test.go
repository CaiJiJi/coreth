// (c) 2021-2022, Ava Labs, Inc. All rights reserved.
// See the file LICENSE for licensing terms.

package statesync

import (
	"bytes"
	"context"
	"errors"
	"math/rand"
	"runtime/pprof"
	"sync/atomic"
	"testing"
	"time"

	"github.com/ava-labs/coreth/core/rawdb"
	"github.com/ava-labs/coreth/core/state/snapshot"
	"github.com/ava-labs/coreth/core/types"
	"github.com/ava-labs/coreth/plugin/evm/message"
	statesyncclient "github.com/ava-labs/coreth/sync/client"
	"github.com/ava-labs/coreth/sync/handlers"
	handlerstats "github.com/ava-labs/coreth/sync/handlers/stats"
	"github.com/ava-labs/coreth/sync/syncutils"
	"github.com/ava-labs/coreth/trie"
	"github.com/ethereum/go-ethereum/common"
	"github.com/ethereum/go-ethereum/crypto"
	"github.com/ethereum/go-ethereum/ethdb"
	"github.com/ethereum/go-ethereum/rlp"
	"github.com/stretchr/testify/assert"
)

const testSyncTimeout = 30 * time.Second

var errInterrupted = errors.New("interrupted sync")

type syncTest struct {
	ctx               context.Context
	prepareForTest    func(t *testing.T) (clientDB ethdb.Database, serverDB ethdb.Database, serverTrieDB *trie.Database, syncRoot common.Hash)
	expectedError     error
	GetLeafsIntercept func(message.LeafsRequest, message.LeafsResponse) (message.LeafsResponse, error)
	GetCodeIntercept  func([]common.Hash, [][]byte) ([][]byte, error)
}

func testSync(t *testing.T, test syncTest) {
	t.Helper()
	ctx := context.Background()
	if test.ctx != nil {
		ctx = test.ctx
	}
	clientDB, serverDB, serverTrieDB, root := test.prepareForTest(t)
	leafsRequestHandler := handlers.NewLeafsRequestHandler(serverTrieDB, nil, message.Codec, handlerstats.NewNoopHandlerStats())
	codeRequestHandler := handlers.NewCodeRequestHandler(serverDB, message.Codec, handlerstats.NewNoopHandlerStats())
	mockClient := statesyncclient.NewMockClient(message.Codec, leafsRequestHandler, codeRequestHandler, nil)
	// Set intercept functions for the mock client
	mockClient.GetLeafsIntercept = test.GetLeafsIntercept
	mockClient.GetCodeIntercept = test.GetCodeIntercept

	s, err := NewStateSyncer(&StateSyncerConfig{
		Client:                   mockClient,
		Root:                     root,
		DB:                       clientDB,
		BatchSize:                1000, // Use a lower batch size in order to get test coverage of batches being written early.
		NumCodeFetchingWorkers:   DefaultNumCodeFetchingWorkers,
		MaxOutstandingCodeHashes: DefaultMaxOutstandingCodeHashes,
		RequestSize:              1024,
	})
	if err != nil {
		t.Fatal(err)
	}
	// begin sync
	s.Start(ctx)
	waitFor(t, s.Done(), test.expectedError, testSyncTimeout)
	if test.expectedError != nil {
		return
	}

	assertDBConsistency(t, root, clientDB, serverTrieDB, trie.NewDatabase(clientDB))
}

// testSyncResumes tests a series of syncTests work as expected, invoking a callback function after each
// successive step.
func testSyncResumes(t *testing.T, steps []syncTest, stepCallback func()) {
	for _, test := range steps {
		testSync(t, test)
		stepCallback()
	}
}

// waitFor waits for a result on the [result] channel to match [expected], or a timeout.
func waitFor(t *testing.T, result <-chan error, expected error, timeout time.Duration) {
	t.Helper()
	select {
	case err := <-result:
		if expected != nil {
			if err == nil {
				t.Fatalf("Expected error %s, but got nil", expected)
			}
			assert.Contains(t, err.Error(), expected.Error())
		} else if err != nil {
			t.Fatal("unexpected error waiting for sync result", err)
		}
	case <-time.After(timeout):
		// print a stack trace to assist with debugging
		// if the test times out.
		var stackBuf bytes.Buffer
		pprof.Lookup("goroutine").WriteTo(&stackBuf, 2)
		t.Log(stackBuf.String())
		// fail the test
		t.Fatal("unexpected timeout waiting for sync result")
	}
}

func TestSimpleSyncCases(t *testing.T) {
	var (
		numAccounts      = 250
		numAccountsSmall = 10
		clientErr        = errors.New("dummy client error")
	)
	tests := map[string]syncTest{
		"accounts": {
			prepareForTest: func(t *testing.T) (ethdb.Database, ethdb.Database, *trie.Database, common.Hash) {
				serverDB := rawdb.NewMemoryDatabase()
				serverTrieDB := trie.NewDatabase(serverDB)
<<<<<<< HEAD
				root, _ := syncutils.FillAccounts(t, serverTrieDB, common.Hash{}, numAccounts, nil)
				return memorydb.New(), serverDB, serverTrieDB, root
=======
				root, _ := trie.FillAccounts(t, serverTrieDB, common.Hash{}, numAccounts, nil)
				return rawdb.NewMemoryDatabase(), serverDB, serverTrieDB, root
>>>>>>> bee5a18c
			},
		},
		"accounts with code": {
			prepareForTest: func(t *testing.T) (ethdb.Database, ethdb.Database, *trie.Database, common.Hash) {
				serverDB := rawdb.NewMemoryDatabase()
				serverTrieDB := trie.NewDatabase(serverDB)
				root, _ := syncutils.FillAccounts(t, serverTrieDB, common.Hash{}, numAccounts, func(t *testing.T, index int, account types.StateAccount) types.StateAccount {
					if index%3 == 0 {
						codeBytes := make([]byte, 256)
						_, err := rand.Read(codeBytes)
						if err != nil {
							t.Fatalf("error reading random code bytes: %v", err)
						}

						codeHash := crypto.Keccak256Hash(codeBytes)
						rawdb.WriteCode(serverDB, codeHash, codeBytes)
						account.CodeHash = codeHash[:]
					}
					return account
				})
				return rawdb.NewMemoryDatabase(), serverDB, serverTrieDB, root
			},
		},
		"accounts with code and storage": {
			prepareForTest: func(t *testing.T) (ethdb.Database, ethdb.Database, *trie.Database, common.Hash) {
				serverDB := rawdb.NewMemoryDatabase()
				serverTrieDB := trie.NewDatabase(serverDB)
				root := fillAccountsWithStorage(t, serverDB, serverTrieDB, common.Hash{}, numAccounts)
				return rawdb.NewMemoryDatabase(), serverDB, serverTrieDB, root
			},
		},
		"accounts with storage": {
			prepareForTest: func(t *testing.T) (ethdb.Database, ethdb.Database, *trie.Database, common.Hash) {
				serverDB := rawdb.NewMemoryDatabase()
				serverTrieDB := trie.NewDatabase(serverDB)
				root, _ := syncutils.FillAccounts(t, serverTrieDB, common.Hash{}, numAccounts, func(t *testing.T, i int, account types.StateAccount) types.StateAccount {
					if i%5 == 0 {
						account.Root, _, _ = syncutils.GenerateTrie(t, serverTrieDB, 16, common.HashLength)
					}

					return account
				})
				return rawdb.NewMemoryDatabase(), serverDB, serverTrieDB, root
			},
		},
		"accounts with overlapping storage": {
			prepareForTest: func(t *testing.T) (ethdb.Database, ethdb.Database, *trie.Database, common.Hash) {
				serverDB := rawdb.NewMemoryDatabase()
				serverTrieDB := trie.NewDatabase(serverDB)
				root, _ := FillAccountsWithOverlappingStorage(t, serverTrieDB, common.Hash{}, numAccounts, 3)
				return rawdb.NewMemoryDatabase(), serverDB, serverTrieDB, root
			},
		},
		"failed to fetch leafs": {
			prepareForTest: func(t *testing.T) (ethdb.Database, ethdb.Database, *trie.Database, common.Hash) {
				serverDB := rawdb.NewMemoryDatabase()
				serverTrieDB := trie.NewDatabase(serverDB)
<<<<<<< HEAD
				root, _ := syncutils.FillAccounts(t, serverTrieDB, common.Hash{}, numAccountsSmall, nil)
				return memorydb.New(), serverDB, serverTrieDB, root
=======
				root, _ := trie.FillAccounts(t, serverTrieDB, common.Hash{}, numAccountsSmall, nil)
				return rawdb.NewMemoryDatabase(), serverDB, serverTrieDB, root
>>>>>>> bee5a18c
			},
			GetLeafsIntercept: func(_ message.LeafsRequest, _ message.LeafsResponse) (message.LeafsResponse, error) {
				return message.LeafsResponse{}, clientErr
			},
			expectedError: clientErr,
		},
		"failed to fetch code": {
			prepareForTest: func(t *testing.T) (ethdb.Database, ethdb.Database, *trie.Database, common.Hash) {
				serverDB := rawdb.NewMemoryDatabase()
				serverTrieDB := trie.NewDatabase(serverDB)
				root := fillAccountsWithStorage(t, serverDB, serverTrieDB, common.Hash{}, numAccountsSmall)
				return rawdb.NewMemoryDatabase(), serverDB, serverTrieDB, root
			},
			GetCodeIntercept: func(_ []common.Hash, _ [][]byte) ([][]byte, error) {
				return nil, clientErr
			},
			expectedError: clientErr,
		},
	}
	for name, test := range tests {
		rand.Seed(1)
		t.Run(name, func(t *testing.T) {
			testSync(t, test)
		})
	}
}

func TestCancelSync(t *testing.T) {
	serverDB := rawdb.NewMemoryDatabase()
	serverTrieDB := trie.NewDatabase(serverDB)
	// Create trie with 2000 accounts (more than one leaf request)
	root := fillAccountsWithStorage(t, serverDB, serverTrieDB, common.Hash{}, 2000)
	ctx, cancel := context.WithCancel(context.Background())
	defer cancel()
	testSync(t, syncTest{
		ctx: ctx,
		prepareForTest: func(t *testing.T) (ethdb.Database, ethdb.Database, *trie.Database, common.Hash) {
			return rawdb.NewMemoryDatabase(), serverDB, serverTrieDB, root
		},
		expectedError: context.Canceled,
		GetLeafsIntercept: func(_ message.LeafsRequest, lr message.LeafsResponse) (message.LeafsResponse, error) {
			cancel()
			return lr, nil
		},
	})
}

// interruptLeafsIntercept provides the parameters to the getLeafsIntercept
// function which returns [errInterrupted] after passing through [numRequests]
// leafs requests for [root].
type interruptLeafsIntercept struct {
	numRequests    uint32
	interruptAfter uint32
	root           common.Hash
}

// getLeafsIntercept can be passed to mockClient and returns an unmodified
// response for the first [numRequest] requests for leafs from [root].
// After that, all requests for leafs from [root] return [errInterrupted].
func (i *interruptLeafsIntercept) getLeafsIntercept(request message.LeafsRequest, response message.LeafsResponse) (message.LeafsResponse, error) {
	if request.Root == i.root {
		if numRequests := atomic.AddUint32(&i.numRequests, 1); numRequests > i.interruptAfter {
			return message.LeafsResponse{}, errInterrupted
		}
	}
	return response, nil
}

func TestResumeSyncAccountsTrieInterrupted(t *testing.T) {
	serverDB := rawdb.NewMemoryDatabase()
	serverTrieDB := trie.NewDatabase(serverDB)
	root, _ := FillAccountsWithOverlappingStorage(t, serverTrieDB, common.Hash{}, 2000, 3)
	clientDB := rawdb.NewMemoryDatabase()
	intercept := &interruptLeafsIntercept{
		root:           root,
		interruptAfter: 1,
	}
	testSync(t, syncTest{
		prepareForTest: func(t *testing.T) (ethdb.Database, ethdb.Database, *trie.Database, common.Hash) {
			return clientDB, serverDB, serverTrieDB, root
		},
		expectedError:     errInterrupted,
		GetLeafsIntercept: intercept.getLeafsIntercept,
	})

	assert.EqualValues(t, 2, intercept.numRequests)

	testSync(t, syncTest{
		prepareForTest: func(t *testing.T) (ethdb.Database, ethdb.Database, *trie.Database, common.Hash) {
			return clientDB, serverDB, serverTrieDB, root
		},
	})
}

func TestResumeSyncLargeStorageTrieInterrupted(t *testing.T) {
	serverDB := rawdb.NewMemoryDatabase()
	serverTrieDB := trie.NewDatabase(serverDB)

	largeStorageRoot, _, _ := syncutils.GenerateTrie(t, serverTrieDB, 2000, common.HashLength)
	root, _ := syncutils.FillAccounts(t, serverTrieDB, common.Hash{}, 2000, func(t *testing.T, index int, account types.StateAccount) types.StateAccount {
		// Set the root for a single account
		if index == 10 {
			account.Root = largeStorageRoot
		}
		return account
	})
	clientDB := rawdb.NewMemoryDatabase()
	intercept := &interruptLeafsIntercept{
		root:           largeStorageRoot,
		interruptAfter: 1,
	}
	testSync(t, syncTest{
		prepareForTest: func(t *testing.T) (ethdb.Database, ethdb.Database, *trie.Database, common.Hash) {
			return clientDB, serverDB, serverTrieDB, root
		},
		expectedError:     errInterrupted,
		GetLeafsIntercept: intercept.getLeafsIntercept,
	})

	testSync(t, syncTest{
		prepareForTest: func(t *testing.T) (ethdb.Database, ethdb.Database, *trie.Database, common.Hash) {
			return clientDB, serverDB, serverTrieDB, root
		},
	})
}

func TestResumeSyncToNewRootAfterLargeStorageTrieInterrupted(t *testing.T) {
	serverDB := rawdb.NewMemoryDatabase()
	serverTrieDB := trie.NewDatabase(serverDB)

	largeStorageRoot1, _, _ := syncutils.GenerateTrie(t, serverTrieDB, 2000, common.HashLength)
	largeStorageRoot2, _, _ := syncutils.GenerateTrie(t, serverTrieDB, 2000, common.HashLength)
	root1, _ := syncutils.FillAccounts(t, serverTrieDB, common.Hash{}, 2000, func(t *testing.T, index int, account types.StateAccount) types.StateAccount {
		// Set the root for a single account
		if index == 10 {
			account.Root = largeStorageRoot1
		}
		return account
	})
	root2, _ := syncutils.FillAccounts(t, serverTrieDB, root1, 100, func(t *testing.T, index int, account types.StateAccount) types.StateAccount {
		if index == 20 {
			account.Root = largeStorageRoot2
		}
		return account
	})
	clientDB := rawdb.NewMemoryDatabase()
	intercept := &interruptLeafsIntercept{
		root:           largeStorageRoot1,
		interruptAfter: 1,
	}
	testSync(t, syncTest{
		prepareForTest: func(t *testing.T) (ethdb.Database, ethdb.Database, *trie.Database, common.Hash) {
			return clientDB, serverDB, serverTrieDB, root1
		},
		expectedError:     errInterrupted,
		GetLeafsIntercept: intercept.getLeafsIntercept,
	})

	<-snapshot.WipeSnapshot(clientDB, false)

	testSync(t, syncTest{
		prepareForTest: func(t *testing.T) (ethdb.Database, ethdb.Database, *trie.Database, common.Hash) {
			return clientDB, serverDB, serverTrieDB, root2
		},
	})
}

func TestResumeSyncLargeStorageTrieWithConsecutiveDuplicatesInterrupted(t *testing.T) {
	serverDB := rawdb.NewMemoryDatabase()
	serverTrieDB := trie.NewDatabase(serverDB)

	largeStorageRoot, _, _ := syncutils.GenerateTrie(t, serverTrieDB, 2000, common.HashLength)
	root, _ := syncutils.FillAccounts(t, serverTrieDB, common.Hash{}, 100, func(t *testing.T, index int, account types.StateAccount) types.StateAccount {
		// Set the root for 2 successive accounts
		if index == 10 || index == 11 {
			account.Root = largeStorageRoot
		}
		return account
	})
	clientDB := rawdb.NewMemoryDatabase()
	intercept := &interruptLeafsIntercept{
		root:           largeStorageRoot,
		interruptAfter: 1,
	}
	testSync(t, syncTest{
		prepareForTest: func(t *testing.T) (ethdb.Database, ethdb.Database, *trie.Database, common.Hash) {
			return clientDB, serverDB, serverTrieDB, root
		},
		expectedError:     errInterrupted,
		GetLeafsIntercept: intercept.getLeafsIntercept,
	})

	testSync(t, syncTest{
		prepareForTest: func(t *testing.T) (ethdb.Database, ethdb.Database, *trie.Database, common.Hash) {
			return clientDB, serverDB, serverTrieDB, root
		},
	})
}

func TestResumeSyncLargeStorageTrieWithSpreadOutDuplicatesInterrupted(t *testing.T) {
	serverDB := rawdb.NewMemoryDatabase()
	serverTrieDB := trie.NewDatabase(serverDB)

	largeStorageRoot, _, _ := syncutils.GenerateTrie(t, serverTrieDB, 2000, common.HashLength)
	root, _ := syncutils.FillAccounts(t, serverTrieDB, common.Hash{}, 100, func(t *testing.T, index int, account types.StateAccount) types.StateAccount {
		if index == 10 || index == 90 {
			account.Root = largeStorageRoot
		}
		return account
	})
	clientDB := rawdb.NewMemoryDatabase()
	intercept := &interruptLeafsIntercept{
		root:           largeStorageRoot,
		interruptAfter: 1,
	}
	testSync(t, syncTest{
		prepareForTest: func(t *testing.T) (ethdb.Database, ethdb.Database, *trie.Database, common.Hash) {
			return clientDB, serverDB, serverTrieDB, root
		},
		expectedError:     errInterrupted,
		GetLeafsIntercept: intercept.getLeafsIntercept,
	})

	testSync(t, syncTest{
		prepareForTest: func(t *testing.T) (ethdb.Database, ethdb.Database, *trie.Database, common.Hash) {
			return clientDB, serverDB, serverTrieDB, root
		},
	})
}

func TestResyncNewRootAfterDeletes(t *testing.T) {
	for name, test := range map[string]struct {
		deleteBetweenSyncs func(*testing.T, common.Hash, ethdb.Database)
	}{
		"delete code": {
			deleteBetweenSyncs: func(t *testing.T, _ common.Hash, clientDB ethdb.Database) {
				// delete code
				it := clientDB.NewIterator(rawdb.CodePrefix, nil)
				defer it.Release()
				for it.Next() {
					if len(it.Key()) != len(rawdb.CodePrefix)+common.HashLength {
						continue
					}
					if err := clientDB.Delete(it.Key()); err != nil {
						t.Fatal(err)
					}
				}
				if err := it.Error(); err != nil {
					t.Fatal(err)
				}
			},
		},
		"delete intermediate storage nodes": {
			deleteBetweenSyncs: func(t *testing.T, root common.Hash, clientDB ethdb.Database) {
				clientTrieDB := trie.NewDatabase(clientDB)
				tr, err := trie.New(trie.TrieID(root), clientTrieDB)
				if err != nil {
					t.Fatal(err)
				}
				it := trie.NewIterator(tr.NodeIterator(nil))
				accountsWithStorage := 0

				// keep track of storage tries we delete trie nodes from
				// so we don't try to do it again if another account has
				// the same storage root.
				corruptedStorageRoots := make(map[common.Hash]struct{})
				for it.Next() {
					var acc types.StateAccount
					if err := rlp.DecodeBytes(it.Value, &acc); err != nil {
						t.Fatal(err)
					}
					if acc.Root == types.EmptyRootHash {
						continue
					}
					if _, found := corruptedStorageRoots[acc.Root]; found {
						// avoid trying to delete nodes from a trie we have already deleted nodes from
						continue
					}
					accountsWithStorage++
					if accountsWithStorage%2 != 0 {
						continue
					}
					corruptedStorageRoots[acc.Root] = struct{}{}
					tr, err := trie.New(trie.TrieID(acc.Root), clientTrieDB)
					if err != nil {
						t.Fatal(err)
					}
					syncutils.CorruptTrie(t, clientDB, tr, 2)
				}
				if err := it.Err; err != nil {
					t.Fatal(err)
				}
			},
		},
		"delete intermediate account trie nodes": {
			deleteBetweenSyncs: func(t *testing.T, root common.Hash, clientDB ethdb.Database) {
				clientTrieDB := trie.NewDatabase(clientDB)
				tr, err := trie.New(trie.TrieID(root), clientTrieDB)
				if err != nil {
					t.Fatal(err)
				}
				syncutils.CorruptTrie(t, clientDB, tr, 5)
			},
		},
	} {
		t.Run(name, func(t *testing.T) {
			testSyncerSyncsToNewRoot(t, test.deleteBetweenSyncs)
		})
	}
}

func testSyncerSyncsToNewRoot(t *testing.T, deleteBetweenSyncs func(*testing.T, common.Hash, ethdb.Database)) {
	rand.Seed(1)
	clientDB := rawdb.NewMemoryDatabase()
	serverDB := rawdb.NewMemoryDatabase()
	serverTrieDB := trie.NewDatabase(serverDB)

	root1, _ := FillAccountsWithOverlappingStorage(t, serverTrieDB, common.Hash{}, 1000, 3)
	root2, _ := FillAccountsWithOverlappingStorage(t, serverTrieDB, root1, 1000, 3)

	called := false

	testSyncResumes(t, []syncTest{
		{
			prepareForTest: func(t *testing.T) (ethdb.Database, ethdb.Database, *trie.Database, common.Hash) {
				return clientDB, serverDB, serverTrieDB, root1
			},
		},
		{
			prepareForTest: func(t *testing.T) (ethdb.Database, ethdb.Database, *trie.Database, common.Hash) {
				return clientDB, serverDB, serverTrieDB, root2
			},
		},
	}, func() {
		// Only perform the delete stage once
		if called {
			return
		}
		called = true
		// delete snapshot first since this is not the responsibility of the EVM State Syncer
		<-snapshot.WipeSnapshot(clientDB, false)

		deleteBetweenSyncs(t, root1, clientDB)
	})
}<|MERGE_RESOLUTION|>--- conflicted
+++ resolved
@@ -121,13 +121,8 @@
 			prepareForTest: func(t *testing.T) (ethdb.Database, ethdb.Database, *trie.Database, common.Hash) {
 				serverDB := rawdb.NewMemoryDatabase()
 				serverTrieDB := trie.NewDatabase(serverDB)
-<<<<<<< HEAD
 				root, _ := syncutils.FillAccounts(t, serverTrieDB, common.Hash{}, numAccounts, nil)
-				return memorydb.New(), serverDB, serverTrieDB, root
-=======
-				root, _ := trie.FillAccounts(t, serverTrieDB, common.Hash{}, numAccounts, nil)
-				return rawdb.NewMemoryDatabase(), serverDB, serverTrieDB, root
->>>>>>> bee5a18c
+				return rawdb.NewMemoryDatabase(), serverDB, serverTrieDB, root
 			},
 		},
 		"accounts with code": {
@@ -185,13 +180,8 @@
 			prepareForTest: func(t *testing.T) (ethdb.Database, ethdb.Database, *trie.Database, common.Hash) {
 				serverDB := rawdb.NewMemoryDatabase()
 				serverTrieDB := trie.NewDatabase(serverDB)
-<<<<<<< HEAD
 				root, _ := syncutils.FillAccounts(t, serverTrieDB, common.Hash{}, numAccountsSmall, nil)
-				return memorydb.New(), serverDB, serverTrieDB, root
-=======
-				root, _ := trie.FillAccounts(t, serverTrieDB, common.Hash{}, numAccountsSmall, nil)
-				return rawdb.NewMemoryDatabase(), serverDB, serverTrieDB, root
->>>>>>> bee5a18c
+				return rawdb.NewMemoryDatabase(), serverDB, serverTrieDB, root
 			},
 			GetLeafsIntercept: func(_ message.LeafsRequest, _ message.LeafsResponse) (message.LeafsResponse, error) {
 				return message.LeafsResponse{}, clientErr
