// (c) 2019-2020, Ava Labs, Inc.
//
// This file is a derived work, based on the go-ethereum library whose original
// notices appear below.
//
// It is distributed under a license compatible with the licensing terms of the
// original code from which it is derived.
//
// Much love to the original authors for their work.
// **********
// Copyright 2015 The go-ethereum Authors
// This file is part of the go-ethereum library.
//
// The go-ethereum library is free software: you can redistribute it and/or modify
// it under the terms of the GNU Lesser General Public License as published by
// the Free Software Foundation, either version 3 of the License, or
// (at your option) any later version.
//
// The go-ethereum library is distributed in the hope that it will be useful,
// but WITHOUT ANY WARRANTY; without even the implied warranty of
// MERCHANTABILITY or FITNESS FOR A PARTICULAR PURPOSE. See the
// GNU Lesser General Public License for more details.
//
// You should have received a copy of the GNU Lesser General Public License
// along with the go-ethereum library. If not, see <http://www.gnu.org/licenses/>.

package eth

import (
	"context"
	"errors"
	"math/big"
	"time"

	"github.com/ava-labs/coreth/accounts"
	"github.com/ava-labs/coreth/consensus"
	"github.com/ava-labs/coreth/core"
	"github.com/ava-labs/coreth/core/bloombits"
	"github.com/ava-labs/coreth/core/rawdb"
	"github.com/ava-labs/coreth/core/state"
	"github.com/ava-labs/coreth/core/types"
	"github.com/ava-labs/coreth/core/vm"
	"github.com/ava-labs/coreth/eth/gasprice"
	"github.com/ava-labs/coreth/params"
	"github.com/ava-labs/coreth/rpc"
	"github.com/ethereum/go-ethereum/common"
	"github.com/ethereum/go-ethereum/eth/downloader"
	"github.com/ethereum/go-ethereum/ethdb"
	"github.com/ethereum/go-ethereum/event"
)

var (
	ErrUnfinalizedData = errors.New("cannot query unfinalized data")
	errExpired         = errors.New("request expired")
)

// EthAPIBackend implements ethapi.Backend for full nodes
type EthAPIBackend struct {
	extRPCEnabled bool
	eth           *Ethereum
	gpo           *gasprice.Oracle
}

// ChainConfig returns the active chain configuration.
func (b *EthAPIBackend) ChainConfig() *params.ChainConfig {
	return b.eth.blockchain.Config()
}

func (b *EthAPIBackend) GetVMConfig() *vm.Config {
	return b.eth.blockchain.GetVMConfig()
}

func (b *EthAPIBackend) CurrentBlock() *types.Block {
	return b.eth.blockchain.CurrentBlock()
}

func (b *EthAPIBackend) LastAcceptedBlock() *types.Block {
	return b.eth.LastAcceptedBlock()
}

// Original code:
// func (b *EthAPIBackend) SetHead(number uint64) {
// 	//b.eth.protocolManager.downloader.Cancel()
// 	b.eth.blockchain.SetHead(number)
// }

func (b *EthAPIBackend) HeaderByNumber(ctx context.Context, number rpc.BlockNumber) (*types.Header, error) {
	if deadline, exists := ctx.Deadline(); exists && time.Until(deadline) < 0 {
		return nil, errExpired
	}
	// Treat requests for the pending, latest, or accepted block
	// identically.
	acceptedBlock := b.eth.LastAcceptedBlock()
	if number.IsAccepted() {
		return acceptedBlock.Header(), nil
	}

	if !b.GetVMConfig().AllowUnfinalizedQueries && acceptedBlock != nil {
		if number.Int64() > acceptedBlock.Number().Int64() {
			return nil, ErrUnfinalizedData
		}
	}

	return b.eth.blockchain.GetHeaderByNumber(uint64(number)), nil
}

func (b *EthAPIBackend) HeaderByNumberOrHash(ctx context.Context, blockNrOrHash rpc.BlockNumberOrHash) (*types.Header, error) {
	if blockNr, ok := blockNrOrHash.Number(); ok {
		return b.HeaderByNumber(ctx, blockNr)
	}
	if hash, ok := blockNrOrHash.Hash(); ok {
		header := b.eth.blockchain.GetHeaderByHash(hash)
		if header == nil {
			return nil, errors.New("header for hash not found")
		}
		if blockNrOrHash.RequireCanonical && b.eth.blockchain.GetCanonicalHash(header.Number.Uint64()) != hash {
			return nil, errors.New("hash is not currently canonical")
		}
		return header, nil
	}
	return nil, errors.New("invalid arguments; neither block nor hash specified")
}

func (b *EthAPIBackend) HeaderByHash(ctx context.Context, hash common.Hash) (*types.Header, error) {
	if deadline, exists := ctx.Deadline(); exists && time.Until(deadline) < 0 {
		return nil, errExpired
	}
	return b.eth.blockchain.GetHeaderByHash(hash), nil
}

func (b *EthAPIBackend) BlockByNumber(ctx context.Context, number rpc.BlockNumber) (*types.Block, error) {
	if deadline, exists := ctx.Deadline(); exists && time.Until(deadline) < 0 {
		return nil, errExpired
	}
	// Treat requests for the pending, latest, or accepted block
	// identically.
	acceptedBlock := b.eth.LastAcceptedBlock()
	if number.IsAccepted() {
<<<<<<< HEAD
		return acceptedBlock, nil
=======
		return b.eth.LastAcceptedBlock(), nil
>>>>>>> 38d369de
	}

	if !b.GetVMConfig().AllowUnfinalizedQueries && acceptedBlock != nil {
		if number.Int64() > acceptedBlock.Number().Int64() {
			return nil, ErrUnfinalizedData
		}
	}

	return b.eth.blockchain.GetBlockByNumber(uint64(number)), nil
}

func (b *EthAPIBackend) BlockByHash(ctx context.Context, hash common.Hash) (*types.Block, error) {
	if deadline, exists := ctx.Deadline(); exists && time.Until(deadline) < 0 {
		return nil, errExpired
	}
	return b.eth.blockchain.GetBlockByHash(hash), nil
}

func (b *EthAPIBackend) BlockByNumberOrHash(ctx context.Context, blockNrOrHash rpc.BlockNumberOrHash) (*types.Block, error) {
	if blockNr, ok := blockNrOrHash.Number(); ok {
		return b.BlockByNumber(ctx, blockNr)
	}
	if deadline, exists := ctx.Deadline(); exists && time.Until(deadline) < 0 {
		return nil, errExpired
	}
	if hash, ok := blockNrOrHash.Hash(); ok {
		header := b.eth.blockchain.GetHeaderByHash(hash)
		if header == nil {
			return nil, errors.New("header for hash not found")
		}
		if blockNrOrHash.RequireCanonical && b.eth.blockchain.GetCanonicalHash(header.Number.Uint64()) != hash {
			return nil, errors.New("hash is not currently canonical")
		}
		block := b.eth.blockchain.GetBlock(hash, header.Number.Uint64())
		if block == nil {
			return nil, errors.New("header found, but block body is missing")
		}
		return block, nil
	}
	return nil, errors.New("invalid arguments; neither block nor hash specified")
}

func (b *EthAPIBackend) StateAndHeaderByNumber(ctx context.Context, number rpc.BlockNumber) (*state.StateDB, *types.Header, error) {
	// Request the block by its number and retrieve its state
	header, err := b.HeaderByNumber(ctx, number)
	if err != nil {
		return nil, nil, err
	}
	if header == nil {
		return nil, nil, errors.New("header not found")
	}
	stateDb, err := b.eth.BlockChain().StateAt(header.Root)
	return stateDb, header, err
}

func (b *EthAPIBackend) StateAndHeaderByNumberOrHash(ctx context.Context, blockNrOrHash rpc.BlockNumberOrHash) (*state.StateDB, *types.Header, error) {
	if blockNr, ok := blockNrOrHash.Number(); ok {
		return b.StateAndHeaderByNumber(ctx, blockNr)
	}
	if deadline, exists := ctx.Deadline(); exists && time.Until(deadline) < 0 {
		return nil, nil, errExpired
	}
	if hash, ok := blockNrOrHash.Hash(); ok {
		header, err := b.HeaderByHash(ctx, hash)
		if err != nil {
			return nil, nil, err
		}
		if header == nil {
			return nil, nil, errors.New("header for hash not found")
		}
		if blockNrOrHash.RequireCanonical && b.eth.blockchain.GetCanonicalHash(header.Number.Uint64()) != hash {
			return nil, nil, errors.New("hash is not currently canonical")
		}
		stateDb, err := b.eth.BlockChain().StateAt(header.Root)
		return stateDb, header, err
	}
	return nil, nil, errors.New("invalid arguments; neither block nor hash specified")
}

func (b *EthAPIBackend) GetReceipts(ctx context.Context, hash common.Hash) (types.Receipts, error) {
	if deadline, exists := ctx.Deadline(); exists && time.Until(deadline) < 0 {
		return nil, errExpired
	}
	return b.eth.blockchain.GetReceiptsByHash(hash), nil
}

func (b *EthAPIBackend) GetLogs(ctx context.Context, hash common.Hash) ([][]*types.Log, error) {
	if deadline, exists := ctx.Deadline(); exists && time.Until(deadline) < 0 {
		return nil, errExpired
	}
	receipts := b.eth.blockchain.GetReceiptsByHash(hash)
	if receipts == nil {
		return nil, nil
	}
	logs := make([][]*types.Log, len(receipts))
	for i, receipt := range receipts {
		logs[i] = receipt.Logs
	}
	return logs, nil
}

func (b *EthAPIBackend) GetTd(ctx context.Context, hash common.Hash) *big.Int {
	return b.eth.blockchain.GetTdByHash(hash)
}

func (b *EthAPIBackend) GetEVM(ctx context.Context, msg core.Message, state *state.StateDB, header *types.Header) (*vm.EVM, func() error, error) {
	vmError := func() error { return nil }

	context := core.NewEVMContext(msg, header, b.eth.BlockChain(), nil)
	return vm.NewEVM(context, state, b.eth.blockchain.Config(), *b.eth.blockchain.GetVMConfig()), vmError, nil
}

func (b *EthAPIBackend) SubscribeRemovedLogsEvent(ch chan<- core.RemovedLogsEvent) event.Subscription {
	return b.eth.BlockChain().SubscribeRemovedLogsEvent(ch)
}

func (b *EthAPIBackend) SubscribePendingLogsEvent(ch chan<- []*types.Log) event.Subscription {
	return b.eth.miner.SubscribePendingLogs(ch)
}

func (b *EthAPIBackend) SubscribeChainEvent(ch chan<- core.ChainEvent) event.Subscription {
	return b.eth.BlockChain().SubscribeChainEvent(ch)
}

func (b *EthAPIBackend) SubscribeChainAcceptedEvent(ch chan<- core.ChainEvent) event.Subscription {
	return b.eth.BlockChain().SubscribeChainAcceptedEvent(ch)
}

func (b *EthAPIBackend) SubscribeChainHeadEvent(ch chan<- core.ChainHeadEvent) event.Subscription {
	return b.eth.BlockChain().SubscribeChainHeadEvent(ch)
}

func (b *EthAPIBackend) SubscribeChainSideEvent(ch chan<- core.ChainSideEvent) event.Subscription {
	return b.eth.BlockChain().SubscribeChainSideEvent(ch)
}

func (b *EthAPIBackend) SubscribeLogsEvent(ch chan<- []*types.Log) event.Subscription {
	return b.eth.BlockChain().SubscribeLogsEvent(ch)
}

func (b *EthAPIBackend) SubscribeAcceptedLogsEvent(ch chan<- []*types.Log) event.Subscription {
	return b.eth.BlockChain().SubscribeAcceptedLogsEvent(ch)
}

func (b *EthAPIBackend) SendTx(ctx context.Context, signedTx *types.Transaction) error {
	if deadline, exists := ctx.Deadline(); exists && time.Until(deadline) < 0 {
		return errExpired
	}
	err := b.eth.txPool.AddLocal(signedTx)
	return err
}

func (b *EthAPIBackend) GetPoolTransactions() (types.Transactions, error) {
	pending, err := b.eth.txPool.Pending()
	if err != nil {
		return nil, err
	}
	var txs types.Transactions
	for _, batch := range pending {
		txs = append(txs, batch...)
	}
	return txs, nil
}

func (b *EthAPIBackend) GetPoolTransaction(hash common.Hash) *types.Transaction {
	return b.eth.txPool.Get(hash)
}

func (b *EthAPIBackend) GetTransaction(ctx context.Context, txHash common.Hash) (*types.Transaction, common.Hash, uint64, uint64, error) {
	tx, blockHash, blockNumber, index := rawdb.ReadTransaction(b.eth.ChainDb(), txHash)
	return tx, blockHash, blockNumber, index, nil
}

func (b *EthAPIBackend) GetPoolNonce(ctx context.Context, addr common.Address) (uint64, error) {
	return b.eth.txPool.Nonce(addr), nil
}

func (b *EthAPIBackend) Stats() (pending int, queued int) {
	return b.eth.txPool.Stats()
}

func (b *EthAPIBackend) TxPoolContent() (map[common.Address]types.Transactions, map[common.Address]types.Transactions) {
	return b.eth.TxPool().Content()
}

func (b *EthAPIBackend) TxPool() *core.TxPool {
	return b.eth.TxPool()
}

func (b *EthAPIBackend) SubscribeNewTxsEvent(ch chan<- core.NewTxsEvent) event.Subscription {
	return b.eth.TxPool().SubscribeNewTxsEvent(ch)
}

func (b *EthAPIBackend) Downloader() *downloader.Downloader {
	return b.eth.Downloader()
}

func (b *EthAPIBackend) ProtocolVersion() int {
	return b.eth.EthVersion()
}

func (b *EthAPIBackend) SuggestPrice(ctx context.Context) (*big.Int, error) {
	return b.gpo.SuggestPrice(ctx)
}

func (b *EthAPIBackend) ChainDb() ethdb.Database {
	return b.eth.ChainDb()
}

func (b *EthAPIBackend) EventMux() *event.TypeMux {
	return b.eth.EventMux()
}

func (b *EthAPIBackend) AccountManager() *accounts.Manager {
	return b.eth.AccountManager()
}

func (b *EthAPIBackend) ExtRPCEnabled() bool {
	return b.extRPCEnabled
}

func (b *EthAPIBackend) RPCGasCap() uint64 {
	return b.eth.config.RPCGasCap
}

func (b *EthAPIBackend) RPCTxFeeCap() float64 {
	return b.eth.config.RPCTxFeeCap
}

func (b *EthAPIBackend) BloomStatus() (uint64, uint64) {
	sections, _, _ := b.eth.bloomIndexer.Sections()
	return params.BloomBitsBlocks, sections
}

func (b *EthAPIBackend) ServiceFilter(ctx context.Context, session *bloombits.MatcherSession) {
	for i := 0; i < bloomFilterThreads; i++ {
		go session.Multiplex(bloomRetrievalBatch, bloomRetrievalWait, b.eth.bloomRequests)
	}
}

func (b *EthAPIBackend) Engine() consensus.Engine {
	return b.eth.engine
}

func (b *EthAPIBackend) CurrentHeader() *types.Header {
	return b.eth.blockchain.CurrentHeader()
}

// Original code:
// func (b *EthAPIBackend) Miner() *miner.Miner {
// 	return b.eth.Miner()
// }
//
// func (b *EthAPIBackend) StartMining(threads int) error {
// 	return b.eth.StartMining(threads)
// }

func (b *EthAPIBackend) GetMaxBlocksPerRequest() int64 {
	return b.eth.settings.MaxBlocksPerRequest
}<|MERGE_RESOLUTION|>--- conflicted
+++ resolved
@@ -136,11 +136,7 @@
 	// identically.
 	acceptedBlock := b.eth.LastAcceptedBlock()
 	if number.IsAccepted() {
-<<<<<<< HEAD
 		return acceptedBlock, nil
-=======
-		return b.eth.LastAcceptedBlock(), nil
->>>>>>> 38d369de
 	}
 
 	if !b.GetVMConfig().AllowUnfinalizedQueries && acceptedBlock != nil {
