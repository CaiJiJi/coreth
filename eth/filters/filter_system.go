--- conflicted
+++ resolved
@@ -74,11 +74,7 @@
 	ServiceFilter(ctx context.Context, session *bloombits.MatcherSession)
 
 	// Added to the backend interface to support limiting of logs requests
-<<<<<<< HEAD
-	AllowUnfinalizedQueries() bool
-=======
 	IsAllowUnfinalizedQueries() bool
->>>>>>> bebdd564
 	LastAcceptedBlock() *types.Block
 	GetMaxBlocksPerRequest() int64
 }
