// (c) 2019-2020, Ava Labs, Inc. All rights reserved.
// See the file LICENSE for licensing terms.

package evm

import (
<<<<<<< HEAD
	"context"
=======
>>>>>>> 8d22112c
	"io"

	"github.com/ava-labs/coreth/utils"
	"github.com/ethereum/go-ethereum/log"
<<<<<<< HEAD
	"golang.org/x/exp/slog"
)
=======
>>>>>>> 8d22112c

	corethlog "github.com/ava-labs/coreth/log"
)

type CorethLogger struct {
	log.Logger

	logLevel *slog.LevelVar
}

// InitLogger initializes logger with alias and sets the log level and format with the original [os.StdErr] interface
// along with the context logger.
func InitLogger(alias string, level string, jsonFormat bool, writer io.Writer) (CorethLogger, error) {
<<<<<<< HEAD
	logLevel := &slog.LevelVar{}

	var handler slog.Handler
	if jsonFormat {
		handler = &withLevel{
			Handler: log.JSONHandler(writer),
			level:   logLevel,
		}
	} else {
		useColor := false
		handler = &withLevel{
			Handler: log.NewTerminalHandler(writer, useColor),
			level:   logLevel,
		}
=======
	logFormat := corethlog.CorethTermFormat(alias)
	if jsonFormat {
		logFormat = corethlog.CorethJSONFormat(alias)
>>>>>>> 8d22112c
	}

	// Create handler
	c := CorethLogger{
		Logger:   log.NewLogger(handler),
		logLevel: logLevel,
	}

	if err := c.SetLogLevel(level); err != nil {
		return CorethLogger{}, err
	}
	log.PrintOrigins(true)
	return c, nil
}

// SetLogLevel sets the log level of initialized log handler.
func (c *CorethLogger) SetLogLevel(level string) error {
	// Set log level
	logLevel, err := utils.LvlFromString(level)
	if err != nil {
		return err
	}
	c.logLevel.Set(logLevel)
	return nil
<<<<<<< HEAD
}

type withLevel struct {
	slog.Handler
	level slog.Leveler
}

func (h *withLevel) Enabled(ctx context.Context, level slog.Level) bool {
	return h.level.Level() >= level
=======
>>>>>>> 8d22112c
}<|MERGE_RESOLUTION|>--- conflicted
+++ resolved
@@ -4,21 +4,12 @@
 package evm
 
 import (
-<<<<<<< HEAD
 	"context"
-=======
->>>>>>> 8d22112c
 	"io"
 
 	"github.com/ava-labs/coreth/utils"
 	"github.com/ethereum/go-ethereum/log"
-<<<<<<< HEAD
 	"golang.org/x/exp/slog"
-)
-=======
->>>>>>> 8d22112c
-
-	corethlog "github.com/ava-labs/coreth/log"
 )
 
 type CorethLogger struct {
@@ -30,7 +21,6 @@
 // InitLogger initializes logger with alias and sets the log level and format with the original [os.StdErr] interface
 // along with the context logger.
 func InitLogger(alias string, level string, jsonFormat bool, writer io.Writer) (CorethLogger, error) {
-<<<<<<< HEAD
 	logLevel := &slog.LevelVar{}
 
 	var handler slog.Handler
@@ -45,11 +35,6 @@
 			Handler: log.NewTerminalHandler(writer, useColor),
 			level:   logLevel,
 		}
-=======
-	logFormat := corethlog.CorethTermFormat(alias)
-	if jsonFormat {
-		logFormat = corethlog.CorethJSONFormat(alias)
->>>>>>> 8d22112c
 	}
 
 	// Create handler
@@ -61,7 +46,6 @@
 	if err := c.SetLogLevel(level); err != nil {
 		return CorethLogger{}, err
 	}
-	log.PrintOrigins(true)
 	return c, nil
 }
 
@@ -74,7 +58,6 @@
 	}
 	c.logLevel.Set(logLevel)
 	return nil
-<<<<<<< HEAD
 }
 
 type withLevel struct {
@@ -84,6 +67,4 @@
 
 func (h *withLevel) Enabled(ctx context.Context, level slog.Level) bool {
 	return h.level.Level() >= level
-=======
->>>>>>> 8d22112c
 }