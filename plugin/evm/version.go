// (c) 2019-2021, Ava Labs, Inc. All rights reserved.
// See the file LICENSE for licensing terms.

package evm

import (
	"fmt"
)

var (
	// GitCommit is set by the build script
	GitCommit string
	// Version is the version of Coreth
<<<<<<< HEAD
	Version string = "v0.9.0"
=======
	Version string = "v0.11.0"
>>>>>>> 2106c516
)

func init() {
	if len(GitCommit) != 0 {
		Version = fmt.Sprintf("%s@%s", Version, GitCommit)
	}
}<|MERGE_RESOLUTION|>--- conflicted
+++ resolved
@@ -11,11 +11,7 @@
 	// GitCommit is set by the build script
 	GitCommit string
 	// Version is the version of Coreth
-<<<<<<< HEAD
-	Version string = "v0.9.0"
-=======
 	Version string = "v0.11.0"
->>>>>>> 2106c516
 )
 
 func init() {
