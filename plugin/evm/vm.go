--- conflicted
+++ resolved
@@ -1139,27 +1139,6 @@
 		vm.shutdownWg.Done()
 	}()
 
-<<<<<<< HEAD
-	var (
-		ethTxGossipHandler    p2p.Handler
-		atomicTxGossipHandler p2p.Handler
-	)
-
-	ethTxGossipHandler, err = gossip.NewHandler[*GossipEthTx](ethTxPool, ethTxGossipHandlerConfig, vm.sdkMetrics)
-	if err != nil {
-		return err
-	}
-	ethTxGossipHandler = &p2p.ValidatorHandler{
-		ValidatorSet: vm.validators,
-		Handler: &p2p.ThrottlerHandler{
-			Handler:   ethTxGossipHandler,
-			Throttler: p2p.NewSlidingWindowThrottler(throttlingPeriod, throttlingLimit),
-		},
-	}
-	ethTxGossipClient, err := vm.Network.NewAppProtocol(ethTxGossipProtocol, ethTxGossipHandler, p2p.WithValidatorSampling(vm.validators))
-	if err != nil {
-		return err
-=======
 	if vm.ethTxGossipHandler == nil {
 		vm.ethTxGossipHandler = newTxGossipHandler[*GossipEthTx](
 			vm.ctx.Log,
@@ -1171,21 +1150,12 @@
 			txGossipThrottlingLimit,
 			vm.validators,
 		)
->>>>>>> 5b6a157b
 	}
 
 	if err := vm.Network.AddHandler(ethTxGossipProtocol, vm.ethTxGossipHandler); err != nil {
 		return err
 	}
 
-<<<<<<< HEAD
-	atomicTxGossipHandler = &p2p.ValidatorHandler{
-		ValidatorSet: vm.validators,
-		Handler: &p2p.ThrottlerHandler{
-			Throttler: p2p.NewSlidingWindowThrottler(throttlingPeriod, throttlingLimit),
-			Handler:   atomicTxGossipHandler,
-		},
-=======
 	if vm.atomicTxGossipHandler == nil {
 		vm.atomicTxGossipHandler = newTxGossipHandler[*GossipAtomicTx](
 			vm.ctx.Log,
@@ -1197,7 +1167,6 @@
 			txGossipThrottlingLimit,
 			vm.validators,
 		)
->>>>>>> 5b6a157b
 	}
 
 	if err := vm.Network.AddHandler(atomicTxGossipProtocol, vm.atomicTxGossipHandler); err != nil {
