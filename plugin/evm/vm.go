// (c) 2019-2020, Ava Labs, Inc. All rights reserved.
// See the file LICENSE for licensing terms.

package evm

import (
	"encoding/json"
	"errors"
	"fmt"
	"math/big"
	"strings"
	"sync"
	"time"

	coreth "github.com/ava-labs/coreth/chain"
	"github.com/ava-labs/coreth/core"
	"github.com/ava-labs/coreth/core/state"
	"github.com/ava-labs/coreth/core/types"
	"github.com/ava-labs/coreth/eth/ethconfig"
	"github.com/ava-labs/coreth/node"
	"github.com/ava-labs/coreth/params"

	"github.com/ethereum/go-ethereum/common"
	"github.com/ethereum/go-ethereum/event"
	"github.com/ethereum/go-ethereum/log"
	"github.com/ethereum/go-ethereum/rlp"
	"github.com/ethereum/go-ethereum/rpc"

	ethcrypto "github.com/ethereum/go-ethereum/crypto"

	avalancheRPC "github.com/gorilla/rpc/v2"

	"github.com/ava-labs/avalanchego/cache"
	"github.com/ava-labs/avalanchego/codec"
	"github.com/ava-labs/avalanchego/codec/linearcodec"
	"github.com/ava-labs/avalanchego/database"
	"github.com/ava-labs/avalanchego/database/manager"
	"github.com/ava-labs/avalanchego/database/prefixdb"
	"github.com/ava-labs/avalanchego/database/versionabledb"
	"github.com/ava-labs/avalanchego/ids"
	"github.com/ava-labs/avalanchego/snow"
	"github.com/ava-labs/avalanchego/snow/choices"
	"github.com/ava-labs/avalanchego/snow/consensus/snowman"
	"github.com/ava-labs/avalanchego/snow/engine/snowman/block"
	"github.com/ava-labs/avalanchego/utils/constants"
	"github.com/ava-labs/avalanchego/utils/crypto"
	"github.com/ava-labs/avalanchego/utils/formatting"
	"github.com/ava-labs/avalanchego/utils/logging"
	"github.com/ava-labs/avalanchego/utils/timer"
	"github.com/ava-labs/avalanchego/utils/units"
	"github.com/ava-labs/avalanchego/utils/wrappers"
	"github.com/ava-labs/avalanchego/vms/components/avax"
	"github.com/ava-labs/avalanchego/vms/components/chain"
	"github.com/ava-labs/avalanchego/vms/secp256k1fx"

	commonEng "github.com/ava-labs/avalanchego/snow/engine/common"
	avalancheJSON "github.com/ava-labs/avalanchego/utils/json"
)

var (
	// x2cRate is the conversion rate between the smallest denomination on the X-Chain
	// 1 nAVAX and the smallest denomination on the C-Chain 1 wei. Where 1 nAVAX = 1 gWei.
	// This is only required for AVAX because the denomination of 1 AVAX is 9 decimal
	// places on the X and P chains, but is 18 decimal places within the EVM.
	x2cRate = big.NewInt(1000000000)
	// GitCommit is set by the build script
	GitCommit string
	// Version is the version of Coreth
	Version = "coreth-v0.5.1"

	_ block.ChainVM = &VM{}
)

const (
	minBlockTime = 2 * time.Second
	maxBlockTime = 3 * time.Second
	// Max time from current time allowed for blocks, before they're considered future blocks
	// and fail verification
	maxFutureBlockTime   = 10 * time.Second
	batchSize            = 250
	maxUTXOsToFetch      = 1024
	defaultMempoolSize   = 1024
	codecVersion         = uint16(0)
	txFee                = units.MilliAvax
	secpFactoryCacheSize = 1024

	decidedCacheSize    = 100
	missingCacheSize    = 50
	unverifiedCacheSize = 50
)

var (
	// Set last accepted key to be longer than the keys used to store accepted block IDs.
	lastAcceptedKey = []byte("last_accepted_key")
	acceptedPrefix  = []byte("snowman_accepted")
	ethDBPrefix     = []byte("ethdb")
	atomicTxPrefix  = []byte("atomicTxDB")
)

var (
	errEmptyBlock                 = errors.New("empty block")
	errUnsupportedFXs             = errors.New("unsupported feature extensions")
	errInvalidBlock               = errors.New("invalid block")
	errInvalidAddr                = errors.New("invalid hex address")
	errTooManyAtomicTx            = errors.New("too many pending atomic txs")
	errAssetIDMismatch            = errors.New("asset IDs in the input don't match the utxo")
	errNoImportInputs             = errors.New("tx has no imported inputs")
	errInputsNotSortedUnique      = errors.New("inputs not sorted and unique")
	errPublicKeySignatureMismatch = errors.New("signature doesn't match public key")
	errSignatureInputsMismatch    = errors.New("number of inputs does not match number of signatures")
	errWrongChainID               = errors.New("tx has wrong chain ID")
	errInsufficientFunds          = errors.New("insufficient funds")
	errNoExportOutputs            = errors.New("tx has no export outputs")
	errOutputsNotSorted           = errors.New("tx outputs not sorted")
	errOutputsNotSortedUnique     = errors.New("outputs not sorted and unique")
	errOverflowExport             = errors.New("overflow when computing export amount + txFee")
	errInvalidNonce               = errors.New("invalid nonce")
	errConflictingAtomicInputs    = errors.New("invalid block due to conflicting atomic inputs")
	errUnknownAtomicTx            = errors.New("unknown atomic tx type")
	errUnclesUnsupported          = errors.New("uncles unsupported")
	errTxHashMismatch             = errors.New("txs hash does not match header")
	errUncleHashMismatch          = errors.New("uncle hash mismatch")
	errRejectedParent             = errors.New("rejected parent")
	errInvalidDifficulty          = errors.New("invalid difficulty")
	errInvalidBlockVersion        = errors.New("invalid block version")
	errInvalidMixDigest           = errors.New("invalid mix digest")
	errInvalidExtDataHash         = errors.New("invalid extra data hash")
	errHeaderExtraDataTooBig      = errors.New("header extra data too big")
	errInsufficientFundsForFee    = errors.New("insufficient AVAX funds to pay transaction fee")
	errNoEVMOutputs               = errors.New("tx has no EVM outputs")
)

// buildingBlkStatus denotes the current status of the VM in block production.
type buildingBlkStatus uint8

const (
	dontBuild buildingBlkStatus = iota
	conditionalBuild
	mayBuild
	building
)

// Codec does serialization and deserialization
var Codec codec.Manager

func init() {
	Codec = codec.NewDefaultManager()
	c := linearcodec.NewDefault()

	errs := wrappers.Errs{}
	errs.Add(
		c.RegisterType(&UnsignedImportTx{}),
		c.RegisterType(&UnsignedExportTx{}),
	)
	c.SkipRegistrations(3)
	errs.Add(
		c.RegisterType(&secp256k1fx.TransferInput{}),
		c.RegisterType(&secp256k1fx.MintOutput{}),
		c.RegisterType(&secp256k1fx.TransferOutput{}),
		c.RegisterType(&secp256k1fx.MintOperation{}),
		c.RegisterType(&secp256k1fx.Credential{}),
		c.RegisterType(&secp256k1fx.Input{}),
		c.RegisterType(&secp256k1fx.OutputOwners{}),
		Codec.RegisterCodec(codecVersion, c),
	)

	if len(GitCommit) != 0 {
		Version = fmt.Sprintf("%s@%s", Version, GitCommit)
	}

	if errs.Errored() {
		panic(errs.Err)
	}
}

type blockErrorTuple struct {
	blk *Block
	err error
}

// VM implements the snowman.ChainVM interface
type VM struct {
	ctx *snow.Context
	// *chain.State helps to implement the VM interface by wrapping blocks
	// with an efficient caching layer.
	*chain.State

	CLIConfig CommandLineConfig

	chainID     *big.Int
	networkID   uint64
	genesisHash common.Hash
	chain       *coreth.ETHChain
	chainConfig *params.ChainConfig
	// [db] is the VM's current database managed by ChainState
	db *versionabledb.Database
	// [chaindb] is the database supplied to the Ethereum backend
	chaindb Database
	// [acceptedBlockDB] is the database to store the last accepted
	// block.
	acceptedBlockDB database.Database
	// [acceptedAtomicTxDB] maintains an index of accepted atomic txs.
	acceptedAtomicTxDB database.Database

	newBlockChan chan blockErrorTuple
	// A message is sent on this channel when a new block
	// is ready to be build. This notifies the consensus engine.
	notifyBuildBlockChan chan<- commonEng.Message
	newMinedBlockSub     *event.TypeMuxSubscription

	txPoolStabilizedLock sync.Mutex
	txPoolStabilizedHead common.Hash
	txPoolStabilizedOk   chan struct{}

	// [buildBlockLock] must be held when accessing [buildStatus]
	buildBlockLock sync.Mutex
	// [buildBlockTimer] is a two stage timer handling block production.
	// Stage1 build a block if the batch size has been reached.
	// Stage2 build a block regardless of the size.
	buildBlockTimer *timer.Timer
	// buildStatus signals the phase of block building the VM is currently in.
	// [dontBuild] indicates there's no need to build a block.
	// [conditionalBuild] indicates build a block if the batch size has been reached.
	// [mayBuild] indicates the VM should proceed to build a block.
	// [building] indicates the VM has sent a request to the engine to build a block.
	buildStatus buildingBlkStatus

	baseCodec codec.Registry
	codec     codec.Manager
	clock     timer.Clock
	txFee     uint64
	mempool   *Mempool

	shutdownChan chan struct{}
	shutdownWg   sync.WaitGroup

	fx          secp256k1fx.Fx
	secpFactory crypto.FactorySECP256K1R
}

// Codec implements the secp256k1fx interface
func (vm *VM) Codec() codec.Manager { return vm.codec }

// CodecRegistry implements the secp256k1fx interface
func (vm *VM) CodecRegistry() codec.Registry { return vm.baseCodec }

// Clock implements the secp256k1fx interface
func (vm *VM) Clock() *timer.Clock { return &vm.clock }

// Logger implements the secp256k1fx interface
func (vm *VM) Logger() logging.Logger { return vm.ctx.Log }

/*
 ******************************************************************************
 ********************************* Snowman API ********************************
 ******************************************************************************
 */

// Initialize implements the snowman.ChainVM interface
func (vm *VM) Initialize(
	ctx *snow.Context,
	dbManager manager.Manager,
	genesisBytes []byte,
	upgradeBytes []byte,
	configBytes []byte,
	toEngine chan<- commonEng.Message,
	fxs []*commonEng.Fx,
) error {
	log.Info("Initializing Coreth VM", "Version", Version)
	if vm.CLIConfig.ParsingError != nil {
		return vm.CLIConfig.ParsingError
	}

	if len(fxs) > 0 {
		return errUnsupportedFXs
	}

	vm.shutdownChan = make(chan struct{}, 1)
	vm.ctx = ctx
	vm.db = versionabledb.New(dbManager.Current().Database)
	vm.chaindb = Database{prefixdb.New(ethDBPrefix, vm.db)}
	vm.acceptedBlockDB = prefixdb.New(acceptedPrefix, vm.db)
	vm.acceptedAtomicTxDB = prefixdb.New(atomicTxPrefix, vm.db)
	g := new(core.Genesis)
	if err := json.Unmarshal(genesisBytes, g); err != nil {
		return err
	}

	// Set the ApricotPhase1BlockTimestamp for mainnet/fuji
	switch {
	case g.Config.ChainID.Cmp(params.AvalancheMainnetChainID) == 0:
		g.Config = params.AvalancheMainnetChainConfig
		phase0BlockValidator.extDataHashes = mainnetExtDataHashes
	case g.Config.ChainID.Cmp(params.AvalancheFujiChainID) == 0:
		g.Config = params.AvalancheFujiChainConfig
		phase0BlockValidator.extDataHashes = fujiExtDataHashes
	}

	// Allow ExtDataHashes to be garbage collected as soon as freed from block
	// validator
	fujiExtDataHashes = nil
	mainnetExtDataHashes = nil

	vm.chainID = g.Config.ChainID
	vm.txFee = txFee

	config := ethconfig.NewDefaultConfig()
	config.Genesis = g

	// Set minimum gas price and launch goroutine to sleep until
	// network upgrade when the gas price must be changed
	var gasPriceUpdate func() // must call after coreth.NewETHChain to avoid race
	if g.Config.ApricotPhase1BlockTimestamp == nil {
		config.Miner.GasPrice = params.LaunchMinGasPrice
		config.GPO.Default = params.LaunchMinGasPrice
		config.TxPool.PriceLimit = params.LaunchMinGasPrice.Uint64()
	} else {
		apricotTime := time.Unix(g.Config.ApricotPhase1BlockTimestamp.Int64(), 0)
		log.Info(fmt.Sprintf("Apricot Upgrade Time %v.", apricotTime))
		if time.Now().Before(apricotTime) {
			untilApricot := time.Until(apricotTime)
			log.Info(fmt.Sprintf("Upgrade will occur in %v", untilApricot))
			config.Miner.GasPrice = params.LaunchMinGasPrice
			config.GPO.Default = params.LaunchMinGasPrice
			config.TxPool.PriceLimit = params.LaunchMinGasPrice.Uint64()
			gasPriceUpdate = func() {
				time.Sleep(untilApricot)
				vm.chain.SetGasPrice(params.ApricotPhase1MinGasPrice)
			}
		} else {
			config.Miner.GasPrice = params.ApricotPhase1MinGasPrice
			config.GPO.Default = params.ApricotPhase1MinGasPrice
			config.TxPool.PriceLimit = params.ApricotPhase1MinGasPrice.Uint64()
		}
	}

	// Set minimum price for mining and default gas price oracle value to the min
	// gas price to prevent so transactions and blocks all use the correct fees
	config.RPCGasCap = vm.CLIConfig.RPCGasCap
	config.RPCTxFeeCap = vm.CLIConfig.RPCTxFeeCap
	config.TxPool.NoLocals = !vm.CLIConfig.LocalTxsEnabled
	config.AllowUnfinalizedQueries = vm.CLIConfig.AllowUnfinalizedQueries
	vm.chainConfig = g.Config
	vm.networkID = config.NetworkId
	vm.secpFactory = crypto.FactorySECP256K1R{Cache: cache.LRU{Size: secpFactoryCacheSize}}

	if err := config.SetGCMode("archive"); err != nil {
		panic(err)
	}
	nodecfg := node.Config{
		CorethVersion:         Version,
		KeyStoreDir:           vm.CLIConfig.KeystoreDirectory,
		ExternalSigner:        vm.CLIConfig.KeystoreExternalSigner,
		InsecureUnlockAllowed: vm.CLIConfig.KeystoreInsecureUnlockAllowed,
	}

	// Attempt to load last accepted block to determine if it is necessary to
	// initialize state with the genesis block.
	lastAcceptedBytes, lastAcceptedErr := vm.acceptedBlockDB.Get(lastAcceptedKey)
	if lastAcceptedErr != nil && lastAcceptedErr != database.ErrNotFound {
		return fmt.Errorf("failed to get last accepted block ID due to: %w", lastAcceptedErr)
	}
	initGenesis := lastAcceptedErr == database.ErrNotFound
	vm.chain = coreth.NewETHChain(&config, &nodecfg, vm.chaindb, vm.CLIConfig.EthBackendSettings(), initGenesis)

	var lastAccepted *types.Block
	if lastAcceptedErr == nil {
		if len(lastAcceptedBytes) != common.HashLength {
			return fmt.Errorf("last accepted bytes should have been length %d, but found %d", common.HashLength, len(lastAcceptedBytes))
		}
		hash := common.BytesToHash(lastAcceptedBytes)
		if block := vm.chain.GetBlockByHash(hash); block == nil {
			return fmt.Errorf("last accepted block not found in chaindb")
		} else {
			lastAccepted = block
		}
	}

	// Determine if db corruption has occurred.
	switch {
	case lastAccepted != nil && initGenesis:
		return errors.New("database corruption detected, should be initializing genesis")
	case lastAccepted == nil && !initGenesis:
		return errors.New("database corruption detected, should not be initializing genesis")
	case lastAccepted == nil && initGenesis:
		log.Debug("lastAccepted is unavailable, setting to the genesis block")
		lastAccepted = vm.chain.GetGenesisBlock()
	}

	if err := vm.chain.Accept(lastAccepted); err != nil {
		return fmt.Errorf("could not initialize VM with last accepted blkID %s: %w", lastAccepted.Hash().Hex(), err)
	}

	// Kickoff gasPriceUpdate goroutine once the backend is initialized, if it
	// exists
	if gasPriceUpdate != nil {
		go gasPriceUpdate()
	}

	vm.chain.SetOnFinalizeAndAssemble(func(state *state.StateDB, txs []*types.Transaction) ([]byte, error) {
		if tx, exists := vm.mempool.NextTx(); exists {
			if err := tx.UnsignedAtomicTx.EVMStateTransfer(vm, state); err != nil {
				// Discard the transaction from the mempool on failed verification.
				vm.mempool.DiscardCurrentTx()
				vm.newBlockChan <- blockErrorTuple{nil, fmt.Errorf("atomic transaction %s failed verification due to %w", tx.ID(), err)}
				return nil, err
			}
			atomicTxBytes, err := vm.codec.Marshal(codecVersion, tx)
			if err != nil {
				// Discard the transaction from the mempool on failed verification.
				vm.mempool.DiscardCurrentTx()
				vm.newBlockChan <- blockErrorTuple{nil, fmt.Errorf("failed to marshal atomic transaction %s due to %w", tx.ID(), err)}
				return nil, err
			}
			return atomicTxBytes, nil
		}

		if len(txs) == 0 {
			// this could happen due to the async logic of geth tx pool
			vm.newBlockChan <- blockErrorTuple{nil, errEmptyBlock}
			return nil, errEmptyBlock
		}

		return nil, nil
	})
<<<<<<< HEAD
	vm.chain.SetOnBuild(func(block *types.Block) error {
=======
	chain.SetOnBuild(func(block *types.Block) error {
>>>>>>> 13b59fd1
		log.Trace("EVM built a block")

		blk := &Block{
			id:       ids.ID(block.Hash()),
			ethBlock: block,
			vm:       vm,
		}
		if err := blk.VerifyWithoutWrites(); err != nil {
<<<<<<< HEAD
			verificationError := fmt.Errorf("block failed verify: %w", err)
			vm.newBlockChan <- blockErrorTuple{nil, verificationError}
			return verificationError
		}
		return nil
	})
	vm.chain.SetOnSealFinish(func(block *types.Block) error {
=======
			vm.newBlockChan <- nil
			return fmt.Errorf("block failed verify: %w", err)
		}
		return nil
	})
	chain.SetOnSealFinish(func(block *types.Block) error {
>>>>>>> 13b59fd1
		log.Trace("EVM sealed a block")

		// Note: the status of block is set by ChainState
		blk := &Block{
			id:       ids.ID(block.Hash()),
			ethBlock: block,
			vm:       vm,
		}
		// Verify is called on a non-wrapped block here, such that this
		// does not add [blk] to the processing blocks map in ChainState.
		// TODO cache verification since Verify() will be called by the
		// consensus engine as well.
		// Note: this is only called when building a new block, so caching
		// verification will only be a significant optimization for nodes
		// that produce a large number of blocks.
		if err := blk.Verify(); err != nil {
			err = fmt.Errorf("block failed verification due to: %w", err)
			vm.newBlockChan <- blockErrorTuple{nil, err}
			return err
		}
		vm.newBlockChan <- blockErrorTuple{blk, nil}
		// TODO clean up tx pool stabilization logic
		vm.txPoolStabilizedLock.Lock()
		vm.txPoolStabilizedHead = block.Hash()
		vm.txPoolStabilizedLock.Unlock()
		return nil
	})
	vm.chain.SetOnExtraStateChange(func(block *types.Block, state *state.StateDB) error {
		tx, err := vm.extractAtomicTx(block)
		if err != nil {
			return err
		}
		if tx == nil {
			return nil
		}
		return tx.UnsignedAtomicTx.EVMStateTransfer(vm, state)
	})
	vm.newBlockChan = make(chan blockErrorTuple)
	vm.notifyBuildBlockChan = toEngine

	// buildBlockTimer handles passing PendingTxs messages to the consensus engine.
	vm.buildBlockTimer = timer.NewStagedTimer(vm.buildBlockTwoStageTimer)
	vm.buildStatus = dontBuild
	go ctx.Log.RecoverAndPanic(vm.buildBlockTimer.Dispatch)

	vm.txPoolStabilizedOk = make(chan struct{}, 1)
	// TODO: read size from settings
	vm.mempool = NewMempool(defaultMempoolSize)
	vm.newMinedBlockSub = vm.chain.SubscribeNewMinedBlockEvent()
	vm.shutdownWg.Add(1)
	go ctx.Log.RecoverAndPanic(vm.awaitTxPoolStabilized)
	vm.chain.Start()

	vm.genesisHash = vm.chain.GetGenesisBlock().Hash()
	log.Info(fmt.Sprintf("lastAccepted = %s", lastAccepted.Hash().Hex()))

	vm.State = chain.NewState(&chain.Config{
		DecidedCacheSize:    decidedCacheSize,
		MissingCacheSize:    missingCacheSize,
		UnverifiedCacheSize: unverifiedCacheSize,
		LastAcceptedBlock: &Block{
			id:       ids.ID(lastAccepted.Hash()),
			ethBlock: lastAccepted,
			vm:       vm,
			status:   choices.Accepted,
		},
		GetBlockIDAtHeight: vm.getBlockIDAtHeight,
		GetBlock:           vm.getBlock,
		UnmarshalBlock:     vm.parseBlock,
		BuildBlock:         vm.buildBlock,
	})

	vm.shutdownWg.Add(1)
	go vm.ctx.Log.RecoverAndPanic(vm.awaitSubmittedTxs)
	vm.codec = Codec

	// The Codec explicitly registers the types it requires from the secp256k1fx
	// so [vm.baseCodec] is a dummy codec use to fulfill the secp256k1fx VM
	// interface. The fx will register all of its types, which can be safely
	// ignored by the VM's codec.
	vm.baseCodec = linearcodec.NewDefault()

	return vm.fx.Initialize(vm)
}

// Bootstrapping notifies this VM that the consensus engine is performing
// bootstrapping
func (vm *VM) Bootstrapping() error { return vm.fx.Bootstrapping() }

// Bootstrapped notifies this VM that the consensus engine has finished
// bootstrapping
func (vm *VM) Bootstrapped() error {
	vm.ctx.Bootstrapped()
	return vm.fx.Bootstrapped()
}

// Shutdown implements the snowman.ChainVM interface
func (vm *VM) Shutdown() error {
	if vm.ctx == nil {
		return nil
	}

	vm.buildBlockTimer.Stop()
	close(vm.shutdownChan)
	vm.chain.Stop()
	vm.shutdownWg.Wait()
	return nil
}

// buildBlock builds a block to be wrapped by ChainState
func (vm *VM) buildBlock() (snowman.Block, error) {
	vm.chain.GenBlock()
	tup := <-vm.newBlockChan
	block, err := tup.blk, tup.err

	// Set the buildStatus before calling Cancel or Issue on
	// the mempool, so that when the mempool adds a new item to Pending
	// it will be handled appropriately by [signalTxsReady]
	vm.buildBlockLock.Lock()
	if vm.needToBuild() {
		vm.buildStatus = conditionalBuild
		vm.buildBlockTimer.SetTimeoutIn(minBlockTime)
	} else {
		vm.buildStatus = dontBuild
	}
	vm.buildBlockLock.Unlock()

	if err != nil {
		// Signal the mempool that if it was attempting to issue an atomic
		// transaction into the next block, block building failed and the
		// transaction should be re-issued unless it was discarded during
		// atomic tx verification.
		vm.mempool.CancelCurrentTx()
		return nil, err
	}

	// Marks the current tx from the mempool as being successfully issued
	// into a block.
	vm.mempool.IssueCurrentTx()
	log.Debug(fmt.Sprintf("Built block %s", block.ID()))
	// make sure Tx Pool is updated
	<-vm.txPoolStabilizedOk
	return block, nil
}

// parseBlock parses [b] into a block to be wrapped by ChainState.
func (vm *VM) parseBlock(b []byte) (snowman.Block, error) {
	ethBlock := new(types.Block)
	if err := rlp.DecodeBytes(b, ethBlock); err != nil {
		return nil, err
	}
	// Note: the status of block is set by ChainState
	block := &Block{
		id:       ids.ID(ethBlock.Hash()),
		ethBlock: ethBlock,
		vm:       vm,
	}
	// Performing syntactic verification in ParseBlock allows for
	// short-circuiting bad blocks before they are processed by the VM.
	if _, err := block.syntacticVerify(); err != nil {
		return nil, fmt.Errorf("syntactic block verification failed: %w", err)
	}
	return block, nil
}

// getBlock attempts to retrieve block [id] from the VM to be wrapped
// by ChainState.
func (vm *VM) getBlock(id ids.ID) (snowman.Block, error) {
	ethBlock := vm.chain.GetBlockByHash(common.Hash(id))
	// If [ethBlock] is nil, return [database.ErrNotFound] here
	// so that the miss is considered cacheable.
	if ethBlock == nil {
		return nil, database.ErrNotFound
	}
	// Note: the status of block is set by ChainState
	blk := &Block{
		id:       ids.ID(ethBlock.Hash()),
		ethBlock: ethBlock,
		vm:       vm,
	}
	return blk, nil
}

// SetPreference sets what the current tail of the chain is
func (vm *VM) SetPreference(blkID ids.ID) error {
	// Since each internal handler used by [vm.State] always returns a block
	// with non-nil ethBlock value, GetBlockInternal should never return a
	// (*Block) with a nil ethBlock value.
	block, err := vm.GetBlockInternal(blkID)
	if err != nil {
		return fmt.Errorf("failed to set preference to %s: %w", blkID, err)
	}

	return vm.chain.SetPreference(block.(*Block).ethBlock)
}

// getBlockIDAtHeight retrieves the blkID of the canonical block at [blkHeight]
// if [blkHeight] is less than the height of the last accepted block, this will return
// a canonical block. Otherwise, it may return a blkID that has not yet been accepted.
func (vm *VM) getBlockIDAtHeight(blkHeight uint64) (ids.ID, error) {
	ethBlock := vm.chain.GetBlockByNumber(blkHeight)
	if ethBlock == nil {
		return ids.ID{}, fmt.Errorf("could not find block at height: %d", blkHeight)
	}

	return ids.ID(ethBlock.Hash()), nil
}

// NewHandler returns a new Handler for a service where:
//   * The handler's functionality is defined by [service]
//     [service] should be a gorilla RPC service (see https://www.gorillatoolkit.org/pkg/rpc/v2)
//   * The name of the service is [name]
//   * The LockOption is the first element of [lockOption]
//     By default the LockOption is WriteLock
//     [lockOption] should have either 0 or 1 elements. Elements beside the first are ignored.
func newHandler(name string, service interface{}, lockOption ...commonEng.LockOption) (*commonEng.HTTPHandler, error) {
	server := avalancheRPC.NewServer()
	server.RegisterCodec(avalancheJSON.NewCodec(), "application/json")
	server.RegisterCodec(avalancheJSON.NewCodec(), "application/json;charset=UTF-8")
	if err := server.RegisterService(service, name); err != nil {
		return nil, err
	}

	var lock commonEng.LockOption = commonEng.WriteLock
	if len(lockOption) != 0 {
		lock = lockOption[0]
	}
	return &commonEng.HTTPHandler{LockOptions: lock, Handler: server}, nil
}

// CreateHandlers makes new http handlers that can handle API calls
func (vm *VM) CreateHandlers() (map[string]*commonEng.HTTPHandler, error) {
	handler := vm.chain.NewRPCHandler(time.Duration(vm.CLIConfig.APIMaxDuration))
	enabledAPIs := vm.CLIConfig.EthAPIs()
	vm.chain.AttachEthService(handler, enabledAPIs)

	errs := wrappers.Errs{}
	if vm.CLIConfig.SnowmanAPIEnabled {
		errs.Add(handler.RegisterName("snowman", &SnowmanAPI{vm}))
		enabledAPIs = append(enabledAPIs, "snowman")
	}
	if vm.CLIConfig.CorethAdminAPIEnabled {
		primaryAlias, err := vm.ctx.BCLookup.PrimaryAlias(vm.ctx.ChainID)
		if err != nil {
			return nil, fmt.Errorf("failed to get primary alias for chain due to %w", err)
		}
		errs.Add(handler.RegisterName("admin", NewPerformanceService(fmt.Sprintf("coreth_%s_", primaryAlias))))
		enabledAPIs = append(enabledAPIs, "coreth-admin")
	}
	if vm.CLIConfig.NetAPIEnabled {
		errs.Add(handler.RegisterName("net", &NetAPI{vm}))
		enabledAPIs = append(enabledAPIs, "net")
	}
	if vm.CLIConfig.Web3APIEnabled {
		errs.Add(handler.RegisterName("web3", &Web3API{}))
		enabledAPIs = append(enabledAPIs, "web3")
	}
	if errs.Errored() {
		return nil, errs.Err
	}

	avaxAPI, err := newHandler("avax", &AvaxAPI{vm})
	if err != nil {
		return nil, fmt.Errorf("failed to register service for AVAX API due to %w", err)
	}

	log.Info(fmt.Sprintf("Enabled APIs: %s", strings.Join(enabledAPIs, ", ")))

	return map[string]*commonEng.HTTPHandler{
		"/rpc":  {LockOptions: commonEng.NoLock, Handler: handler},
		"/avax": avaxAPI,
		"/ws":   {LockOptions: commonEng.NoLock, Handler: handler.WebsocketHandler([]string{"*"})},
	}, nil
}

// CreateStaticHandlers makes new http handlers that can handle API calls
func (vm *VM) CreateStaticHandlers() (map[string]*commonEng.HTTPHandler, error) {
	handler := rpc.NewServer()
	if err := handler.RegisterName("static", &StaticService{}); err != nil {
		return nil, err
	}

	return map[string]*commonEng.HTTPHandler{
		"/rpc": {LockOptions: commonEng.NoLock, Handler: handler},
		"/ws":  {LockOptions: commonEng.NoLock, Handler: handler.WebsocketHandler([]string{"*"})},
	}, nil
}

/*
 ******************************************************************************
 *********************************** Helpers **********************************
 ******************************************************************************
 */
// extractAtomicTx returns the atomic transaction in [block] if
// one exists.
func (vm *VM) extractAtomicTx(block *types.Block) (*Tx, error) {
	extdata := block.ExtData()
	if len(extdata) == 0 {
		return nil, nil
	}
	atx := new(Tx)
	if _, err := vm.codec.Unmarshal(extdata, atx); err != nil {
		return nil, fmt.Errorf("failed to unmarshal atomic tx due to %w", err)
	}
	if err := atx.Sign(vm.codec, nil); err != nil {
		return nil, fmt.Errorf("failed to initialize atomic tx in block %s", block.Hash().Hex())
	}

	return atx, nil
}

// getAcceptedAtomicTx attempts to get [txID] from the database.
func (vm *VM) getAcceptedAtomicTx(txID ids.ID) (*Tx, uint64, error) {
	indexedTxBytes, err := vm.acceptedAtomicTxDB.Get(txID[:])
	if err != nil {
		return nil, 0, err
	}

	packer := wrappers.Packer{Bytes: indexedTxBytes}
	height := packer.UnpackLong()
	txBytes := packer.UnpackBytes()

	tx := &Tx{}
	if _, err := vm.codec.Unmarshal(txBytes, tx); err != nil {
		return nil, 0, fmt.Errorf("problem parsing atomic transaction from db: %w", err)
	}
	if err := tx.Sign(vm.codec, nil); err != nil {
		return nil, 0, fmt.Errorf("problem initializing atomic transaction from db: %w", err)
	}

	return tx, height, nil
}

// getAtomicTx returns the requested transaction, status, and height.
// If the status is Unknown, then the returned transaction will be nil.
func (vm *VM) getAtomicTx(txID ids.ID) (*Tx, Status, uint64, error) {
	if tx, height, err := vm.getAcceptedAtomicTx(txID); err == nil {
		return tx, Accepted, height, nil
	} else if err != database.ErrNotFound {
		return nil, Unknown, 0, err
	}

	tx, dropped, found := vm.mempool.GetTx(txID)
	switch {
	case found && dropped:
		return tx, Dropped, 0, nil
	case found:
		return tx, Processing, 0, nil
	default:
		return nil, Unknown, 0, nil
	}
}

// writeAtomicTx writes indexes [tx] in [blk]
func (vm *VM) writeAtomicTx(blk *Block, tx *Tx) error {
	// 8 bytes
	height := blk.ethBlock.NumberU64()
	// 4 + len(txBytes)
	txBytes := tx.Bytes()
	packer := wrappers.Packer{Bytes: make([]byte, 12+len(txBytes))}
	packer.PackLong(height)
	packer.PackBytes(txBytes)
	txID := tx.ID()

	return vm.acceptedAtomicTxDB.Put(txID[:], packer.Bytes)
}

// awaitTxPoolStabilized waits for a txPoolHead channel event
// and notifies the VM when the tx pool has stabilized to the
// expected block hash
// Waits for signal to shutdown from [vm.shutdownChan]
func (vm *VM) awaitTxPoolStabilized() {
	defer vm.shutdownWg.Done()
	for {
		select {
		case e, ok := <-vm.newMinedBlockSub.Chan():
			if !ok {
				return
			}
			if e == nil {
				continue
			}
			switch h := e.Data.(type) {
			case core.NewMinedBlockEvent:
				vm.txPoolStabilizedLock.Lock()
				if vm.txPoolStabilizedHead == h.Block.Hash() {
					vm.txPoolStabilizedOk <- struct{}{}
					vm.txPoolStabilizedHead = common.Hash{}
				}
				vm.txPoolStabilizedLock.Unlock()
			default:
			}
		case <-vm.shutdownChan:
			return
		}
	}
}

// needToBuild returns true if there are outstanding transactions to be issued
// into a block.
func (vm *VM) needToBuild() bool {
	size, err := vm.chain.PendingSize()
	if err != nil {
		log.Error("Failed to get chain pending size", "error", err)
		return false
	}
	return size > 0 || vm.mempool.Len() > 0
}

// buildEarly returns true if there are sufficient outstanding transactions to
// be issued into a block to build a block early.
func (vm *VM) buildEarly() bool {
	size, err := vm.chain.PendingSize()
	if err != nil {
		log.Error("Failed to get chain pending size", "error", err)
		return false
	}
	return size > batchSize || vm.mempool.Len() > 1
}

// buildBlockTwoStageTimer is a two stage timer that sends a notification
// to the engine when the VM is ready to build a block.
// If it should be called back again, it returns the timeout duration at
// which it should be called again.
func (vm *VM) buildBlockTwoStageTimer() (time.Duration, bool) {
	vm.buildBlockLock.Lock()
	defer vm.buildBlockLock.Unlock()

	switch vm.buildStatus {
	case dontBuild:
		return 0, false
	case conditionalBuild:
		if !vm.buildEarly() {
			vm.buildStatus = mayBuild
			return (maxBlockTime - minBlockTime), true
		}
	case mayBuild:
	case building:
		// If the status has already been set to building, there is no need
		// to send an additional request to the consensus engine until the call
		// to BuildBlock resets the block status.
		return 0, false
	default:
		// Log an error if an invalid status is found.
		log.Error("Found invalid build status in build block timer", "buildStatus", vm.buildStatus)
	}

	select {
	case vm.notifyBuildBlockChan <- commonEng.PendingTxs:
		vm.buildStatus = building
	default:
		log.Error("Failed to push PendingTxs notification to the consensus engine.")
	}

	// No need for the timeout to fire again until BuildBlock is called.
	return 0, false
}

// signalTxsReady sets the initial timeout on the two stage timer if the process
// has not already begun from an earlier notification. If [buildStatus] is anything
// other than [dontBuild], then the attempt has already begun and this notification
// can be safely skipped.
func (vm *VM) signalTxsReady() {
	vm.buildBlockLock.Lock()
	defer vm.buildBlockLock.Unlock()

	// Set the build block timer in motion if it has not been started.
	if vm.buildStatus == dontBuild {
		vm.buildStatus = conditionalBuild
		vm.buildBlockTimer.SetTimeoutIn(minBlockTime)
	}
}

// awaitSubmittedTxs waits for new transactions to be submitted
// and notifies the VM when the tx pool has transactions to be
// put into a new block.
func (vm *VM) awaitSubmittedTxs() {
	defer vm.shutdownWg.Done()
	txSubmitChan := vm.chain.GetTxSubmitCh()
	for {
		select {
		case <-txSubmitChan:
			log.Trace("New tx detected, trying to generate a block")
			vm.signalTxsReady()
		case <-vm.mempool.Pending:
			log.Trace("New atomic Tx detected, trying to generate a block")
			vm.signalTxsReady()
		case <-vm.shutdownChan:
			return
		}
	}
}

// ParseAddress takes in an address and produces the ID of the chain it's for
// the ID of the address
func (vm *VM) ParseAddress(addrStr string) (ids.ID, ids.ShortID, error) {
	chainIDAlias, hrp, addrBytes, err := formatting.ParseAddress(addrStr)
	if err != nil {
		return ids.ID{}, ids.ShortID{}, err
	}

	chainID, err := vm.ctx.BCLookup.Lookup(chainIDAlias)
	if err != nil {
		return ids.ID{}, ids.ShortID{}, err
	}

	expectedHRP := constants.GetHRP(vm.ctx.NetworkID)
	if hrp != expectedHRP {
		return ids.ID{}, ids.ShortID{}, fmt.Errorf("expected hrp %q but got %q",
			expectedHRP, hrp)
	}

	addr, err := ids.ToShortID(addrBytes)
	if err != nil {
		return ids.ID{}, ids.ShortID{}, err
	}
	return chainID, addr, nil
}

// issueTx adds [tx] to the mempool and signals the goroutine waiting on
// atomic transactions that there is an atomic transaction ready to be
// put into a block.
func (vm *VM) issueTx(tx *Tx) error {
	return vm.mempool.AddTx(tx)
}

// GetAtomicUTXOs returns the utxos that at least one of the provided addresses is
// referenced in.
func (vm *VM) GetAtomicUTXOs(
	chainID ids.ID,
	addrs ids.ShortSet,
	startAddr ids.ShortID,
	startUTXOID ids.ID,
	limit int,
) ([]*avax.UTXO, ids.ShortID, ids.ID, error) {
	if limit <= 0 || limit > maxUTXOsToFetch {
		limit = maxUTXOsToFetch
	}

	addrsList := make([][]byte, addrs.Len())
	for i, addr := range addrs.List() {
		addrsList[i] = addr.Bytes()
	}

	allUTXOBytes, lastAddr, lastUTXO, err := vm.ctx.SharedMemory.Indexed(
		chainID,
		addrsList,
		startAddr.Bytes(),
		startUTXOID[:],
		limit,
	)
	if err != nil {
		return nil, ids.ShortID{}, ids.ID{}, fmt.Errorf("error fetching atomic UTXOs: %w", err)
	}

	lastAddrID, err := ids.ToShortID(lastAddr)
	if err != nil {
		lastAddrID = ids.ShortEmpty
	}
	lastUTXOID, err := ids.ToID(lastUTXO)
	if err != nil {
		lastUTXOID = ids.Empty
	}

	utxos := make([]*avax.UTXO, len(allUTXOBytes))
	for i, utxoBytes := range allUTXOBytes {
		utxo := &avax.UTXO{}
		if _, err := vm.codec.Unmarshal(utxoBytes, utxo); err != nil {
			return nil, ids.ShortID{}, ids.ID{}, fmt.Errorf("error parsing UTXO: %w", err)
		}
		utxos[i] = utxo
	}
	return utxos, lastAddrID, lastUTXOID, nil
}

// GetSpendableFunds returns a list of EVMInputs and keys (in corresponding order)
// to total [amount] of [assetID] owned by [keys]
// Note: we return [][]*crypto.PrivateKeySECP256K1R even though each input corresponds
// to a single key, so that the signers can be passed in to [tx.Sign] which supports
// multiple keys on a single input.
func (vm *VM) GetSpendableFunds(keys []*crypto.PrivateKeySECP256K1R, assetID ids.ID, amount uint64) ([]EVMInput, [][]*crypto.PrivateKeySECP256K1R, error) {
	// Note: current state uses the state of the preferred block.
	state, err := vm.chain.CurrentState()
	if err != nil {
		return nil, nil, err
	}
	inputs := []EVMInput{}
	signers := [][]*crypto.PrivateKeySECP256K1R{}
	// Note: we assume that each key in [keys] is unique, so that iterating over
	// the keys will not produce duplicated nonces in the returned EVMInput slice.
	for _, key := range keys {
		if amount == 0 {
			break
		}
		addr := GetEthAddress(key)
		var balance uint64
		if assetID == vm.ctx.AVAXAssetID {
			// If the asset is AVAX, we divide by the x2cRate to convert back to the correct
			// denomination of AVAX that can be exported.
			balance = new(big.Int).Div(state.GetBalance(addr), x2cRate).Uint64()
		} else {
			balance = state.GetBalanceMultiCoin(addr, common.Hash(assetID)).Uint64()
		}
		if balance == 0 {
			continue
		}
		if amount < balance {
			balance = amount
		}
		nonce, err := vm.GetCurrentNonce(addr)
		if err != nil {
			return nil, nil, err
		}
		inputs = append(inputs, EVMInput{
			Address: addr,
			Amount:  balance,
			AssetID: assetID,
			Nonce:   nonce,
		})
		signers = append(signers, []*crypto.PrivateKeySECP256K1R{key})
		amount -= balance
	}

	if amount > 0 {
		return nil, nil, errInsufficientFunds
	}

	return inputs, signers, nil
}

// GetCurrentNonce returns the nonce associated with the address at the
// preferred block
func (vm *VM) GetCurrentNonce(address common.Address) (uint64, error) {
	// Note: current state uses the state of the preferred block.
	state, err := vm.chain.CurrentState()
	if err != nil {
		return 0, err
	}
	return state.GetNonce(address), nil
}

// currentRules returns the chain rules for the current block.
func (vm *VM) currentRules() params.Rules {
	header := vm.chain.APIBackend().CurrentHeader()
	return vm.chainConfig.AvalancheRules(header.Number, big.NewInt(int64(header.Time)))
}

// getBlockValidator returns the block validator that should be used for a block that
// follows the ruleset defined by [rules]
func (vm *VM) getBlockValidator(rules params.Rules) BlockValidator {
	switch {
	case rules.IsApricotPhase2:
		// Note: the phase1BlockValidator is used in both apricot phase1 and phase2
		return phase1BlockValidator
	case rules.IsApricotPhase1:
		return phase1BlockValidator
	default:
		return phase0BlockValidator
	}
}

// ParseLocalAddress takes in an address for this chain and produces the ID
func (vm *VM) ParseLocalAddress(addrStr string) (ids.ShortID, error) {
	chainID, addr, err := vm.ParseAddress(addrStr)
	if err != nil {
		return ids.ShortID{}, err
	}
	if chainID != vm.ctx.ChainID {
		return ids.ShortID{}, fmt.Errorf("expected chainID to be %q but was %q",
			vm.ctx.ChainID, chainID)
	}
	return addr, nil
}

// FormatLocalAddress takes in a raw address and produces the formatted address
func (vm *VM) FormatLocalAddress(addr ids.ShortID) (string, error) {
	return vm.FormatAddress(vm.ctx.ChainID, addr)
}

// FormatAddress takes in a chainID and a raw address and produces the formatted
// address
func (vm *VM) FormatAddress(chainID ids.ID, addr ids.ShortID) (string, error) {
	chainIDAlias, err := vm.ctx.BCLookup.PrimaryAlias(chainID)
	if err != nil {
		return "", err
	}
	hrp := constants.GetHRP(vm.ctx.NetworkID)
	return formatting.FormatAddress(chainIDAlias, hrp, addr.Bytes())
}

// ParseEthAddress parses [addrStr] and returns an Ethereum address
func ParseEthAddress(addrStr string) (common.Address, error) {
	if !common.IsHexAddress(addrStr) {
		return common.Address{}, errInvalidAddr
	}
	return common.HexToAddress(addrStr), nil
}

// FormatEthAddress formats [addr] into a string
func FormatEthAddress(addr common.Address) string {
	return addr.Hex()
}

// GetEthAddress returns the ethereum address derived from [privKey]
func GetEthAddress(privKey *crypto.PrivateKeySECP256K1R) common.Address {
	return PublicKeyToEthAddress(privKey.PublicKey().(*crypto.PublicKeySECP256K1R))
}

// PublicKeyToEthAddress returns the ethereum address derived from [pubKey]
func PublicKeyToEthAddress(pubKey *crypto.PublicKeySECP256K1R) common.Address {
	return ethcrypto.PubkeyToAddress(*(pubKey.ToECDSA()))
}<|MERGE_RESOLUTION|>--- conflicted
+++ resolved
@@ -423,11 +423,7 @@
 
 		return nil, nil
 	})
-<<<<<<< HEAD
 	vm.chain.SetOnBuild(func(block *types.Block) error {
-=======
-	chain.SetOnBuild(func(block *types.Block) error {
->>>>>>> 13b59fd1
 		log.Trace("EVM built a block")
 
 		blk := &Block{
@@ -436,7 +432,6 @@
 			vm:       vm,
 		}
 		if err := blk.VerifyWithoutWrites(); err != nil {
-<<<<<<< HEAD
 			verificationError := fmt.Errorf("block failed verify: %w", err)
 			vm.newBlockChan <- blockErrorTuple{nil, verificationError}
 			return verificationError
@@ -444,14 +439,6 @@
 		return nil
 	})
 	vm.chain.SetOnSealFinish(func(block *types.Block) error {
-=======
-			vm.newBlockChan <- nil
-			return fmt.Errorf("block failed verify: %w", err)
-		}
-		return nil
-	})
-	chain.SetOnSealFinish(func(block *types.Block) error {
->>>>>>> 13b59fd1
 		log.Trace("EVM sealed a block")
 
 		// Note: the status of block is set by ChainState
