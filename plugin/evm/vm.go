--- conflicted
+++ resolved
@@ -46,12 +46,9 @@
 	"github.com/ava-labs/coreth/sync/client/stats"
 	"github.com/ava-labs/coreth/trie"
 	"github.com/ava-labs/coreth/utils"
-<<<<<<< HEAD
-	"github.com/ethereum/go-ethereum/ethdb"
-=======
 	"github.com/ava-labs/coreth/warp"
 	warpValidators "github.com/ava-labs/coreth/warp/validators"
->>>>>>> 8d23b32d
+	"github.com/ethereum/go-ethereum/ethdb"
 
 	"github.com/prometheus/client_golang/prometheus"
 	// Force-load tracer engine to trigger registration
@@ -425,13 +422,8 @@
 	vm.shutdownChan = make(chan struct{}, 1)
 	// Use NewNested rather than New so that the structure of the database
 	// remains the same regardless of the provided baseDB type.
-<<<<<<< HEAD
-	vm.chaindb = rawdb.NewDatabase(Database{prefixdb.NewNested(ethDBPrefix, baseDB)})
-	vm.db = versiondb.New(baseDB)
-=======
-	vm.chaindb = Database{prefixdb.NewNested(ethDBPrefix, db)}
+	vm.chaindb = rawdb.NewDatabase(Database{prefixdb.NewNested(ethDBPrefix, db)})
 	vm.db = versiondb.New(db)
->>>>>>> 8d23b32d
 	vm.acceptedBlockDB = prefixdb.New(acceptedPrefix, vm.db)
 	vm.metadataDB = prefixdb.New(metadataPrefix, vm.db)
 	// Note warpDB is not part of versiondb because it is not necessary
