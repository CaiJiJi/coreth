// (c) 2019-2020, Ava Labs, Inc. All rights reserved.
// See the file LICENSE for licensing terms.

package evm

import (
	"encoding/binary"
	"encoding/json"
	"errors"
	"fmt"
	"math/big"
	"path/filepath"
	"strings"
	"sync"
	"time"

	"github.com/ava-labs/avalanchego/database/versiondb"
	coreth "github.com/ava-labs/coreth/chain"
	"github.com/ava-labs/coreth/consensus/dummy"
	"github.com/ava-labs/coreth/core"
	"github.com/ava-labs/coreth/core/state"
	"github.com/ava-labs/coreth/core/types"
	"github.com/ava-labs/coreth/eth/ethconfig"
	"github.com/ava-labs/coreth/node"
	"github.com/ava-labs/coreth/params"

	"github.com/ava-labs/coreth/rpc"
	"github.com/ethereum/go-ethereum/common"
	"github.com/ethereum/go-ethereum/log"
	"github.com/ethereum/go-ethereum/rlp"

	ethcrypto "github.com/ethereum/go-ethereum/crypto"

	avalancheRPC "github.com/gorilla/rpc/v2"

	"github.com/ava-labs/avalanchego/cache"
	"github.com/ava-labs/avalanchego/codec"
	"github.com/ava-labs/avalanchego/codec/linearcodec"
	"github.com/ava-labs/avalanchego/database"
	"github.com/ava-labs/avalanchego/database/manager"
	"github.com/ava-labs/avalanchego/database/prefixdb"
	"github.com/ava-labs/avalanchego/ids"
	"github.com/ava-labs/avalanchego/snow"
	"github.com/ava-labs/avalanchego/snow/choices"
	"github.com/ava-labs/avalanchego/snow/consensus/snowman"
	"github.com/ava-labs/avalanchego/snow/engine/snowman/block"
	"github.com/ava-labs/avalanchego/utils/constants"
	"github.com/ava-labs/avalanchego/utils/crypto"
	"github.com/ava-labs/avalanchego/utils/formatting"
	"github.com/ava-labs/avalanchego/utils/logging"
	"github.com/ava-labs/avalanchego/utils/profiler"
	"github.com/ava-labs/avalanchego/utils/timer"
	"github.com/ava-labs/avalanchego/utils/wrappers"
	"github.com/ava-labs/avalanchego/vms/components/avax"
	"github.com/ava-labs/avalanchego/vms/components/chain"
	"github.com/ava-labs/avalanchego/vms/secp256k1fx"

	commonEng "github.com/ava-labs/avalanchego/snow/engine/common"
	avalancheJSON "github.com/ava-labs/avalanchego/utils/json"
)

var (
	// x2cRate is the conversion rate between the smallest denomination on the X-Chain
	// 1 nAVAX and the smallest denomination on the C-Chain 1 wei. Where 1 nAVAX = 1 gWei.
	// This is only required for AVAX because the denomination of 1 AVAX is 9 decimal
	// places on the X and P chains, but is 18 decimal places within the EVM.
	x2cRate = big.NewInt(1000000000)
	// GitCommit is set by the build script
	GitCommit string
	// Version is the version of Coreth
	Version string

	_ block.ChainVM = &VM{}
)

const (
	minBlockTime = 2 * time.Second
	maxBlockTime = 3 * time.Second
	// Max time from current time allowed for blocks, before they're considered future blocks
	// and fail verification
	maxFutureBlockTime   = 10 * time.Second
	batchSize            = 250
	maxUTXOsToFetch      = 1024
	defaultMempoolSize   = 1024
	codecVersion         = uint16(0)
	secpFactoryCacheSize = 1024

	decidedCacheSize    = 100
	missingCacheSize    = 50
	unverifiedCacheSize = 50
)

var (
	// Set last accepted key to be longer than the keys used to store accepted block IDs.
	lastAcceptedKey        = []byte("last_accepted_key")
	acceptedPrefix         = []byte("snowman_accepted")
	ethDBPrefix            = []byte("ethdb")
	atomicTxPrefix         = []byte("atomicTxDB")
	pruneRejectedBlocksKey = []byte("pruned_rejected_blocks")
)

var (
	errEmptyBlock                 = errors.New("empty block")
	errUnsupportedFXs             = errors.New("unsupported feature extensions")
	errInvalidBlock               = errors.New("invalid block")
	errInvalidAddr                = errors.New("invalid hex address")
	errTooManyAtomicTx            = errors.New("too many pending atomic txs")
	errAssetIDMismatch            = errors.New("asset IDs in the input don't match the utxo")
	errNoImportInputs             = errors.New("tx has no imported inputs")
	errInputsNotSortedUnique      = errors.New("inputs not sorted and unique")
	errPublicKeySignatureMismatch = errors.New("signature doesn't match public key")
	errSignatureInputsMismatch    = errors.New("number of inputs does not match number of signatures")
	errWrongChainID               = errors.New("tx has wrong chain ID")
	errInsufficientFunds          = errors.New("insufficient funds")
	errNoExportOutputs            = errors.New("tx has no export outputs")
	errOutputsNotSorted           = errors.New("tx outputs not sorted")
	errOutputsNotSortedUnique     = errors.New("outputs not sorted and unique")
	errOverflowExport             = errors.New("overflow when computing export amount + txFee")
	errInvalidNonce               = errors.New("invalid nonce")
	errConflictingAtomicInputs    = errors.New("invalid block due to conflicting atomic inputs")
	errUnclesUnsupported          = errors.New("uncles unsupported")
	errTxHashMismatch             = errors.New("txs hash does not match header")
	errUncleHashMismatch          = errors.New("uncle hash mismatch")
	errRejectedParent             = errors.New("rejected parent")
	errInvalidDifficulty          = errors.New("invalid difficulty")
	errInvalidBlockVersion        = errors.New("invalid block version")
	errInvalidMixDigest           = errors.New("invalid mix digest")
	errInvalidExtDataHash         = errors.New("invalid extra data hash")
	errHeaderExtraDataTooBig      = errors.New("header extra data too big")
	errInsufficientFundsForFee    = errors.New("insufficient AVAX funds to pay transaction fee")
	errNoEVMOutputs               = errors.New("tx has no EVM outputs")
)

// buildingBlkStatus denotes the current status of the VM in block production.
type buildingBlkStatus uint8

const (
	dontBuild buildingBlkStatus = iota
	conditionalBuild
	mayBuild
	building
)

// Codec does serialization and deserialization
var Codec codec.Manager

func init() {
	Codec = codec.NewDefaultManager()
	c := linearcodec.NewDefault()

	errs := wrappers.Errs{}
	errs.Add(
		c.RegisterType(&UnsignedImportTx{}),
		c.RegisterType(&UnsignedExportTx{}),
	)
	c.SkipRegistrations(3)
	errs.Add(
		c.RegisterType(&secp256k1fx.TransferInput{}),
		c.RegisterType(&secp256k1fx.MintOutput{}),
		c.RegisterType(&secp256k1fx.TransferOutput{}),
		c.RegisterType(&secp256k1fx.MintOperation{}),
		c.RegisterType(&secp256k1fx.Credential{}),
		c.RegisterType(&secp256k1fx.Input{}),
		c.RegisterType(&secp256k1fx.OutputOwners{}),
		Codec.RegisterCodec(codecVersion, c),
	)

	if len(GitCommit) != 0 {
		Version = fmt.Sprintf("%s@%s", Version, GitCommit)
	}

	if errs.Errored() {
		panic(errs.Err)
	}
}

// VM implements the snowman.ChainVM interface
type VM struct {
	ctx *snow.Context
	// *chain.State helps to implement the VM interface by wrapping blocks
	// with an efficient caching layer.
	*chain.State

	config Config

	chainID     *big.Int
	networkID   uint64
	genesisHash common.Hash
	chain       *coreth.ETHChain
	chainConfig *params.ChainConfig
	// [db] is the VM's current database managed by ChainState
	db *versiondb.Database
	// [chaindb] is the database supplied to the Ethereum backend
	chaindb Database
	// [acceptedBlockDB] is the database to store the last accepted
	// block.
	acceptedBlockDB database.Database
	// [acceptedAtomicTxDB] maintains an index of accepted atomic txs.
	acceptedAtomicTxDB database.Database

	// A message is sent on this channel when a new block
	// is ready to be build. This notifies the consensus engine.
	notifyBuildBlockChan chan<- commonEng.Message

	// [buildBlockLock] must be held when accessing [buildStatus]
	buildBlockLock sync.Mutex
	// [buildBlockTimer] is a two stage timer handling block production.
	// Stage1 build a block if the batch size has been reached.
	// Stage2 build a block regardless of the size.
	buildBlockTimer *timer.Timer
	// buildStatus signals the phase of block building the VM is currently in.
	// [dontBuild] indicates there's no need to build a block.
	// [conditionalBuild] indicates build a block if the batch size has been reached.
	// [mayBuild] indicates the VM should proceed to build a block.
	// [building] indicates the VM has sent a request to the engine to build a block.
	buildStatus buildingBlkStatus

	baseCodec codec.Registry
	codec     codec.Manager
	clock     timer.Clock
	mempool   *Mempool

	shutdownChan chan struct{}
	shutdownWg   sync.WaitGroup

	fx          secp256k1fx.Fx
	secpFactory crypto.FactorySECP256K1R

	// Continuous Profiler
	profiler profiler.ContinuousProfiler
}

func (vm *VM) Connected(id ids.ShortID) error {
	return nil // noop
}

func (vm *VM) Disconnected(id ids.ShortID) error {
	return nil // noop
}

// Codec implements the secp256k1fx interface
func (vm *VM) Codec() codec.Manager { return vm.codec }

// CodecRegistry implements the secp256k1fx interface
func (vm *VM) CodecRegistry() codec.Registry { return vm.baseCodec }

// Clock implements the secp256k1fx interface
func (vm *VM) Clock() *timer.Clock { return &vm.clock }

// Logger implements the secp256k1fx interface
func (vm *VM) Logger() logging.Logger { return vm.ctx.Log }

/*
 ******************************************************************************
 ********************************* Snowman API ********************************
 ******************************************************************************
 */

// Initialize implements the snowman.ChainVM interface
func (vm *VM) Initialize(
	ctx *snow.Context,
	dbManager manager.Manager,
	genesisBytes []byte,
	upgradeBytes []byte,
	configBytes []byte,
	toEngine chan<- commonEng.Message,
	fxs []*commonEng.Fx,
) error {
	vm.config.SetDefaults()
	if len(configBytes) > 0 {
		if err := json.Unmarshal(configBytes, &vm.config); err != nil {
			return fmt.Errorf("failed to unmarshal config %s: %w", string(configBytes), err)
		}
	}
	if b, err := json.Marshal(vm.config); err == nil {
		log.Info("Initializing Coreth VM", "Version", Version, "Config", string(b))
	} else {
		// Log a warning message since we have already successfully unmarshalled into the struct
		log.Warn("Problem initializing Coreth VM", "Version", Version, "Config", string(b), "err", err)
	}

	if len(fxs) > 0 {
		return errUnsupportedFXs
	}

	vm.shutdownChan = make(chan struct{}, 1)
	vm.ctx = ctx
	baseDB := dbManager.Current().Database
	vm.chaindb = Database{prefixdb.New(ethDBPrefix, baseDB)}
	vm.db = versiondb.New(baseDB)
	vm.acceptedBlockDB = prefixdb.New(acceptedPrefix, vm.db)
	vm.acceptedAtomicTxDB = prefixdb.New(atomicTxPrefix, vm.db)
	g := new(core.Genesis)
	if err := json.Unmarshal(genesisBytes, g); err != nil {
		return err
	}

	// Set the chain config for mainnet/fuji chain IDs
	switch {
	case g.Config.ChainID.Cmp(params.AvalancheMainnetChainID) == 0:
		g.Config = params.AvalancheMainnetChainConfig
		phase0BlockValidator.extDataHashes = mainnetExtDataHashes
	case g.Config.ChainID.Cmp(params.AvalancheFujiChainID) == 0:
		g.Config = params.AvalancheFujiChainConfig
		phase0BlockValidator.extDataHashes = fujiExtDataHashes
		// case g.Config.ChainID.Cmp(params.AvalancheLocalChainID) == 0:
		// g.Config = params.AvalancheLocalChainConfig
	}

	// Allow ExtDataHashes to be garbage collected as soon as freed from block
	// validator
	fujiExtDataHashes = nil
	mainnetExtDataHashes = nil

	vm.chainID = g.Config.ChainID

	ethConfig := ethconfig.NewDefaultConfig()
	ethConfig.Genesis = g

	// Set minimum price for mining and default gas price oracle value to the min
	// gas price to prevent so transactions and blocks all use the correct fees
	ethConfig.RPCGasCap = vm.config.RPCGasCap
	ethConfig.RPCTxFeeCap = vm.config.RPCTxFeeCap
	ethConfig.TxPool.NoLocals = !vm.config.LocalTxsEnabled
	ethConfig.AllowUnfinalizedQueries = vm.config.AllowUnfinalizedQueries
	ethConfig.Pruning = vm.config.Pruning
	ethConfig.SnapshotAsync = vm.config.SnapshotAsync
	ethConfig.SnapshotVerify = vm.config.SnapshotVerify

	vm.chainConfig = g.Config
	vm.networkID = ethConfig.NetworkId
	vm.secpFactory = crypto.FactorySECP256K1R{Cache: cache.LRU{Size: secpFactoryCacheSize}}

	nodecfg := node.Config{
		CorethVersion:         Version,
		KeyStoreDir:           vm.config.KeystoreDirectory,
		ExternalSigner:        vm.config.KeystoreExternalSigner,
		InsecureUnlockAllowed: vm.config.KeystoreInsecureUnlockAllowed,
	}

	vm.codec = Codec
	// TODO: read size from settings
	vm.mempool = NewMempool(defaultMempoolSize)

	// Attempt to load last accepted block to determine if it is necessary to
	// initialize state with the genesis block.
	lastAcceptedBytes, lastAcceptedErr := vm.acceptedBlockDB.Get(lastAcceptedKey)
	var lastAcceptedHash common.Hash
	switch {
	case lastAcceptedErr == database.ErrNotFound:
		// // Set [lastAcceptedHash] to the genesis block hash.
		lastAcceptedHash = ethConfig.Genesis.ToBlock(nil).Hash()
	case lastAcceptedErr != nil:
		return fmt.Errorf("failed to get last accepted block ID due to: %w", lastAcceptedErr)
	case len(lastAcceptedBytes) != common.HashLength:
		return fmt.Errorf("last accepted bytes should have been length %d, but found %d", common.HashLength, len(lastAcceptedBytes))
	default:
		lastAcceptedHash = common.BytesToHash(lastAcceptedBytes)
	}
	ethChain, err := coreth.NewETHChain(&ethConfig, &nodecfg, vm.chaindb, vm.config.EthBackendSettings(), vm.createConsensusCallbacks(), lastAcceptedHash)
	if err != nil {
		return err
	}
	vm.chain = ethChain
	lastAccepted := vm.chain.LastAcceptedBlock()

	// start goroutines to update the tx pool gas minimum gas price when upgrades go into effect
	vm.handleGasPriceUpdates()

	vm.notifyBuildBlockChan = toEngine

	// buildBlockTimer handles passing PendingTxs messages to the consensus engine.
	vm.buildBlockTimer = timer.NewStagedTimer(vm.buildBlockTwoStageTimer)
	vm.buildStatus = dontBuild
	go ctx.Log.RecoverAndPanic(vm.buildBlockTimer.Dispatch)

	vm.chain.Start()

	vm.genesisHash = vm.chain.GetGenesisBlock().Hash()
	log.Info(fmt.Sprintf("lastAccepted = %s", lastAccepted.Hash().Hex()))

	vm.State = chain.NewState(&chain.Config{
		DecidedCacheSize:    decidedCacheSize,
		MissingCacheSize:    missingCacheSize,
		UnverifiedCacheSize: unverifiedCacheSize,
		LastAcceptedBlock: &Block{
			id:       ids.ID(lastAccepted.Hash()),
			ethBlock: lastAccepted,
			vm:       vm,
			status:   choices.Accepted,
		},
		GetBlockIDAtHeight: vm.getBlockIDAtHeight,
		GetBlock:           vm.getBlock,
		UnmarshalBlock:     vm.parseBlock,
		BuildBlock:         vm.buildBlock,
	})

	vm.shutdownWg.Add(1)
	go vm.ctx.Log.RecoverAndPanic(vm.awaitSubmittedTxs)

	go vm.ctx.Log.RecoverAndPanic(vm.startContinuousProfiler)

	// The Codec explicitly registers the types it requires from the secp256k1fx
	// so [vm.baseCodec] is a dummy codec use to fulfill the secp256k1fx VM
	// interface. The fx will register all of its types, which can be safely
	// ignored by the VM's codec.
	vm.baseCodec = linearcodec.NewDefault()

	// pruneChain removes all rejected blocks stored in the database.
	//
	// TODO: This function can take over 60 minutes to run on mainnet and
	// should be converted to run asynchronously.
	// if err := vm.pruneChain(); err != nil {
	// 	return err
	// }

	return vm.fx.Initialize(vm)
}

func (vm *VM) createConsensusCallbacks() *dummy.ConsensusCallbacks {
	return &dummy.ConsensusCallbacks{
		OnFinalizeAndAssemble: vm.onFinalizeAndAssemble,
		OnExtraStateChange:    vm.onExtraStateChange,
	}
}

func (vm *VM) onFinalizeAndAssemble(header *types.Header, state *state.StateDB, txs []*types.Transaction) ([]byte, error) {
	snapshot := state.Snapshot()
	for {
		tx, exists := vm.mempool.NextTx()
		if !exists {
			break
		}
		rules := vm.chainConfig.AvalancheRules(header.Number, new(big.Int).SetUint64(header.Time))
		if err := vm.verifyTx(tx, header.ParentHash, header.BaseFee, state, rules); err != nil {
			// Discard the transaction from the mempool on failed verification.
			vm.mempool.DiscardCurrentTx()
			state.RevertToSnapshot(snapshot)
			continue
		}

		atomicTxBytes, err := vm.codec.Marshal(codecVersion, tx)
		if err != nil {
			// Discard the transaction from the mempool and error if the transaction
			// cannot be marshalled. This should never happen.
			vm.mempool.DiscardCurrentTx()
			return nil, fmt.Errorf("failed to marshal atomic transaction %s due to %w", tx.ID(), err)
		}
		return atomicTxBytes, nil
	}

	if len(txs) == 0 {
		// this could happen due to the async logic of geth tx pool
		return nil, errEmptyBlock
	}

	return nil, nil
}

func (vm *VM) onExtraStateChange(block *types.Block, state *state.StateDB) error {
	tx, err := vm.extractAtomicTx(block)
	if err != nil {
		return err
	}
	if tx == nil {
		return nil
	}
	return tx.UnsignedAtomicTx.EVMStateTransfer(vm.ctx, state)
}

func (vm *VM) pruneChain() error {
	if !vm.config.Pruning {
		return nil
	}
	pruned, err := vm.db.Has(pruneRejectedBlocksKey)
	if err != nil {
		return fmt.Errorf("failed to check if the VM has pruned rejected blocks: %w", err)
	}
	if pruned {
		return nil
	}

	lastAcceptedHeight := vm.LastAcceptedBlock().Height()
	if err := vm.chain.RemoveRejectedBlocks(0, lastAcceptedHeight); err != nil {
		return err
	}
	heightBytes := make([]byte, 8)
	binary.PutUvarint(heightBytes, lastAcceptedHeight)
	if err := vm.db.Put(pruneRejectedBlocksKey, heightBytes); err != nil {
		return err
	}

	return vm.db.Commit()
}

// Bootstrapping notifies this VM that the consensus engine is performing
// bootstrapping
func (vm *VM) Bootstrapping() error { return vm.fx.Bootstrapping() }

// Bootstrapped notifies this VM that the consensus engine has finished
// bootstrapping
func (vm *VM) Bootstrapped() error {
	vm.ctx.Bootstrapped()
	return vm.fx.Bootstrapped()
}

// Shutdown implements the snowman.ChainVM interface
func (vm *VM) Shutdown() error {
	if vm.ctx == nil {
		return nil
	}

	vm.buildBlockTimer.Stop()
	close(vm.shutdownChan)
	vm.chain.Stop()
	vm.shutdownWg.Wait()
	return nil
}

// buildBlock builds a block to be wrapped by ChainState
func (vm *VM) buildBlock() (snowman.Block, error) {
	block, err := vm.chain.GenerateBlock()
	// Set the buildStatus before calling Cancel or Issue on
	// the mempool and after generating the block.
	// This prevents [needToBuild] from returning true when the
	// produced block will change whether or not we need to produce
	// another block and also ensures that when the mempool adds a
	// new item to Pending it will be handled appropriately by [signalTxsReady]
	vm.buildBlockLock.Lock()
	if vm.needToBuild() {
		vm.buildStatus = conditionalBuild
		vm.buildBlockTimer.SetTimeoutIn(minBlockTime)
	} else {
		vm.buildStatus = dontBuild
	}
	vm.buildBlockLock.Unlock()

	if err != nil {
		vm.mempool.CancelCurrentTx()
		return nil, err
	}

	// Note: the status of block is set by ChainState
	blk := &Block{
		id:       ids.ID(block.Hash()),
		ethBlock: block,
		vm:       vm,
	}

	// Verify is called on a non-wrapped block here, such that this
	// does not add [blk] to the processing blocks map in ChainState.
	// TODO cache verification since Verify() will be called by the
	// consensus engine as well.
	// Note: this is only called when building a new block, so caching
	// verification will only be a significant optimization for nodes
	// that produce a large number of blocks.
	// We call verify without writes here to avoid generating a reference
	// to the blk state root in the triedb when we are going to call verify
	// again from the consensus engine with writes enabled.
	if err := blk.verify(false); err != nil {
		vm.mempool.CancelCurrentTx()
		return nil, fmt.Errorf("block failed verification due to: %w", err)
	}

	log.Debug(fmt.Sprintf("Built block %s", blk.ID()))
	// Marks the current tx from the mempool as being successfully issued
	// into a block.
	vm.mempool.IssueCurrentTx()
	return blk, nil
}

// parseBlock parses [b] into a block to be wrapped by ChainState.
func (vm *VM) parseBlock(b []byte) (snowman.Block, error) {
	ethBlock := new(types.Block)
	if err := rlp.DecodeBytes(b, ethBlock); err != nil {
		return nil, err
	}
	// Note: the status of block is set by ChainState
	block := &Block{
		id:       ids.ID(ethBlock.Hash()),
		ethBlock: ethBlock,
		vm:       vm,
	}
	// Performing syntactic verification in ParseBlock allows for
	// short-circuiting bad blocks before they are processed by the VM.
	if _, err := block.syntacticVerify(); err != nil {
		return nil, fmt.Errorf("syntactic block verification failed: %w", err)
	}
	return block, nil
}

// getBlock attempts to retrieve block [id] from the VM to be wrapped
// by ChainState.
func (vm *VM) getBlock(id ids.ID) (snowman.Block, error) {
	ethBlock := vm.chain.GetBlockByHash(common.Hash(id))
	// If [ethBlock] is nil, return [database.ErrNotFound] here
	// so that the miss is considered cacheable.
	if ethBlock == nil {
		return nil, database.ErrNotFound
	}
	// Note: the status of block is set by ChainState
	blk := &Block{
		id:       ids.ID(ethBlock.Hash()),
		ethBlock: ethBlock,
		vm:       vm,
	}
	return blk, nil
}

// SetPreference sets what the current tail of the chain is
func (vm *VM) SetPreference(blkID ids.ID) error {
	// Since each internal handler used by [vm.State] always returns a block
	// with non-nil ethBlock value, GetBlockInternal should never return a
	// (*Block) with a nil ethBlock value.
	block, err := vm.GetBlockInternal(blkID)
	if err != nil {
		return fmt.Errorf("failed to set preference to %s: %w", blkID, err)
	}

	return vm.chain.SetPreference(block.(*Block).ethBlock)
}

// getBlockIDAtHeight retrieves the blkID of the canonical block at [blkHeight]
// if [blkHeight] is less than the height of the last accepted block, this will return
// a canonical block. Otherwise, it may return a blkID that has not yet been accepted.
func (vm *VM) getBlockIDAtHeight(blkHeight uint64) (ids.ID, error) {
	ethBlock := vm.chain.GetBlockByNumber(blkHeight)
	if ethBlock == nil {
		return ids.ID{}, fmt.Errorf("could not find block at height: %d", blkHeight)
	}

	return ids.ID(ethBlock.Hash()), nil
}

func (vm *VM) Version() (string, error) {
	return Version, nil
}

// NewHandler returns a new Handler for a service where:
//   * The handler's functionality is defined by [service]
//     [service] should be a gorilla RPC service (see https://www.gorillatoolkit.org/pkg/rpc/v2)
//   * The name of the service is [name]
//   * The LockOption is the first element of [lockOption]
//     By default the LockOption is WriteLock
//     [lockOption] should have either 0 or 1 elements. Elements beside the first are ignored.
func newHandler(name string, service interface{}, lockOption ...commonEng.LockOption) (*commonEng.HTTPHandler, error) {
	server := avalancheRPC.NewServer()
	server.RegisterCodec(avalancheJSON.NewCodec(), "application/json")
	server.RegisterCodec(avalancheJSON.NewCodec(), "application/json;charset=UTF-8")
	if err := server.RegisterService(service, name); err != nil {
		return nil, err
	}

	var lock commonEng.LockOption = commonEng.WriteLock
	if len(lockOption) != 0 {
		lock = lockOption[0]
	}
	return &commonEng.HTTPHandler{LockOptions: lock, Handler: server}, nil
}

// CreateHandlers makes new http handlers that can handle API calls
func (vm *VM) CreateHandlers() (map[string]*commonEng.HTTPHandler, error) {
	handler := vm.chain.NewRPCHandler(vm.config.APIMaxDuration.Duration)
	enabledAPIs := vm.config.EthAPIs()
	vm.chain.AttachEthService(handler, enabledAPIs)

	errs := wrappers.Errs{}
	if vm.config.SnowmanAPIEnabled {
		errs.Add(handler.RegisterName("snowman", &SnowmanAPI{vm}))
		enabledAPIs = append(enabledAPIs, "snowman")
	}
	if vm.config.CorethAdminAPIEnabled {
		primaryAlias, err := vm.ctx.BCLookup.PrimaryAlias(vm.ctx.ChainID)
		if err != nil {
			return nil, fmt.Errorf("failed to get primary alias for chain due to %w", err)
		}
		errs.Add(handler.RegisterName("performance", NewPerformanceService(fmt.Sprintf("coreth_performance_%s", primaryAlias))))
		enabledAPIs = append(enabledAPIs, "coreth-admin")
	}
	if vm.config.NetAPIEnabled {
		errs.Add(handler.RegisterName("net", &NetAPI{vm}))
		enabledAPIs = append(enabledAPIs, "net")
	}
	if vm.config.Web3APIEnabled {
		errs.Add(handler.RegisterName("web3", &Web3API{}))
		enabledAPIs = append(enabledAPIs, "web3")
	}
	if errs.Errored() {
		return nil, errs.Err
	}

	avaxAPI, err := newHandler("avax", &AvaxAPI{vm})
	if err != nil {
		return nil, fmt.Errorf("failed to register service for AVAX API due to %w", err)
	}

	log.Info(fmt.Sprintf("Enabled APIs: %s", strings.Join(enabledAPIs, ", ")))

	return map[string]*commonEng.HTTPHandler{
		"/rpc":  {LockOptions: commonEng.NoLock, Handler: handler},
		"/avax": avaxAPI,
		"/ws":   {LockOptions: commonEng.NoLock, Handler: handler.WebsocketHandlerWithDuration([]string{"*"}, vm.config.APIMaxDuration.Duration)},
	}, nil
}

// CreateStaticHandlers makes new http handlers that can handle API calls
func (vm *VM) CreateStaticHandlers() (map[string]*commonEng.HTTPHandler, error) {
	handler := rpc.NewServer(0)
	if err := handler.RegisterName("static", &StaticService{}); err != nil {
		return nil, err
	}

	return map[string]*commonEng.HTTPHandler{
		"/rpc": {LockOptions: commonEng.NoLock, Handler: handler},
		"/ws":  {LockOptions: commonEng.NoLock, Handler: handler.WebsocketHandler([]string{"*"})},
	}, nil
}

/*
 ******************************************************************************
 *********************************** Helpers **********************************
 ******************************************************************************
 */
// extractAtomicTx returns the atomic transaction in [block] if
// one exists.
func (vm *VM) extractAtomicTx(block *types.Block) (*Tx, error) {
	extdata := block.ExtData()
	if len(extdata) == 0 {
		return nil, nil
	}
	atx := new(Tx)
	if _, err := vm.codec.Unmarshal(extdata, atx); err != nil {
		return nil, fmt.Errorf("failed to unmarshal atomic tx due to %w", err)
	}
	if err := atx.Sign(vm.codec, nil); err != nil {
		return nil, fmt.Errorf("failed to initialize atomic tx in block %s", block.Hash().Hex())
	}

	return atx, nil
}

func (vm *VM) conflicts(inputs ids.Set, ancestor *Block) error {
	for ancestor.Status() != choices.Accepted {
		atx, err := vm.extractAtomicTx(ancestor.ethBlock)
		if err != nil {
			return fmt.Errorf("problem parsing atomic tx of ancestor block %s: %w", ancestor.ID(), err)
		}
		// If the ancestor isn't an atomic block, it can't conflict with
		// the import tx.
		if atx != nil {
			ancestorInputs := atx.UnsignedAtomicTx.InputUTXOs()
			if inputs.Overlaps(ancestorInputs) {
				return errConflictingAtomicInputs
			}
		}

		// Move up the chain.
<<<<<<< HEAD
		nextAncestorIntf, err := ancestor.parentBlock()
		if err != nil {
			return err
		}

=======
		nextAncestorID := ancestor.Parent()
>>>>>>> 1f0aebe8
		// If the ancestor is unknown, then the parent failed
		// verification when it was called.
		// If the ancestor is rejected, then this block shouldn't be
		// inserted into the canonical chain because the parent is
		// will be missing.
		// If the ancestor is processing, then the block may have
		// been verified.
		nextAncestorIntf, err := vm.GetBlockInternal(nextAncestorID)
		if err != nil {
			return errRejectedParent
		}

		if blkStatus := nextAncestorIntf.Status(); blkStatus == choices.Unknown || blkStatus == choices.Rejected {
			return errRejectedParent
		}
		nextAncestor, ok := nextAncestorIntf.(*Block)
		if !ok {
			return fmt.Errorf("ancestor block %s had unexpected type %T", nextAncestor.ID(), nextAncestorIntf)
		}
		ancestor = nextAncestor
	}

	return nil
}

// getAcceptedAtomicTx attempts to get [txID] from the database.
func (vm *VM) getAcceptedAtomicTx(txID ids.ID) (*Tx, uint64, error) {
	indexedTxBytes, err := vm.acceptedAtomicTxDB.Get(txID[:])
	if err != nil {
		return nil, 0, err
	}

	packer := wrappers.Packer{Bytes: indexedTxBytes}
	height := packer.UnpackLong()
	txBytes := packer.UnpackBytes()

	tx := &Tx{}
	if _, err := vm.codec.Unmarshal(txBytes, tx); err != nil {
		return nil, 0, fmt.Errorf("problem parsing atomic transaction from db: %w", err)
	}
	if err := tx.Sign(vm.codec, nil); err != nil {
		return nil, 0, fmt.Errorf("problem initializing atomic transaction from db: %w", err)
	}

	return tx, height, nil
}

// getAtomicTx returns the requested transaction, status, and height.
// If the status is Unknown, then the returned transaction will be nil.
func (vm *VM) getAtomicTx(txID ids.ID) (*Tx, Status, uint64, error) {
	if tx, height, err := vm.getAcceptedAtomicTx(txID); err == nil {
		return tx, Accepted, height, nil
	} else if err != database.ErrNotFound {
		return nil, Unknown, 0, err
	}

	tx, dropped, found := vm.mempool.GetTx(txID)
	switch {
	case found && dropped:
		return tx, Dropped, 0, nil
	case found:
		return tx, Processing, 0, nil
	default:
		return nil, Unknown, 0, nil
	}
}

// writeAtomicTx writes indexes [tx] in [blk]
func (vm *VM) writeAtomicTx(blk *Block, tx *Tx) error {
	// 8 bytes
	height := blk.ethBlock.NumberU64()
	// 4 + len(txBytes)
	txBytes := tx.Bytes()
	packer := wrappers.Packer{Bytes: make([]byte, 12+len(txBytes))}
	packer.PackLong(height)
	packer.PackBytes(txBytes)
	txID := tx.ID()

	return vm.acceptedAtomicTxDB.Put(txID[:], packer.Bytes)
}

// needToBuild returns true if there are outstanding transactions to be issued
// into a block.
func (vm *VM) needToBuild() bool {
	size, err := vm.chain.PendingSize()
	if err != nil {
		log.Error("Failed to get chain pending size", "error", err)
		return false
	}
	return size > 0 || vm.mempool.Len() > 0
}

// buildEarly returns true if there are sufficient outstanding transactions to
// be issued into a block to build a block early.
func (vm *VM) buildEarly() bool {
	size, err := vm.chain.PendingSize()
	if err != nil {
		log.Error("Failed to get chain pending size", "error", err)
		return false
	}
	return size > batchSize || vm.mempool.Len() > 1
}

// buildBlockTwoStageTimer is a two stage timer that sends a notification
// to the engine when the VM is ready to build a block.
// If it should be called back again, it returns the timeout duration at
// which it should be called again.
func (vm *VM) buildBlockTwoStageTimer() (time.Duration, bool) {
	vm.buildBlockLock.Lock()
	defer vm.buildBlockLock.Unlock()

	switch vm.buildStatus {
	case dontBuild:
		return 0, false
	case conditionalBuild:
		if !vm.buildEarly() {
			vm.buildStatus = mayBuild
			return (maxBlockTime - minBlockTime), true
		}
	case mayBuild:
	case building:
		// If the status has already been set to building, there is no need
		// to send an additional request to the consensus engine until the call
		// to BuildBlock resets the block status.
		return 0, false
	default:
		// Log an error if an invalid status is found.
		log.Error("Found invalid build status in build block timer", "buildStatus", vm.buildStatus)
	}

	select {
	case vm.notifyBuildBlockChan <- commonEng.PendingTxs:
		vm.buildStatus = building
	default:
		log.Error("Failed to push PendingTxs notification to the consensus engine.")
	}

	// No need for the timeout to fire again until BuildBlock is called.
	return 0, false
}

// signalTxsReady sets the initial timeout on the two stage timer if the process
// has not already begun from an earlier notification. If [buildStatus] is anything
// other than [dontBuild], then the attempt has already begun and this notification
// can be safely skipped.
func (vm *VM) signalTxsReady() {
	vm.buildBlockLock.Lock()
	defer vm.buildBlockLock.Unlock()

	// Set the build block timer in motion if it has not been started.
	if vm.buildStatus == dontBuild {
		vm.buildStatus = conditionalBuild
		vm.buildBlockTimer.SetTimeoutIn(minBlockTime)
	}
}

// awaitSubmittedTxs waits for new transactions to be submitted
// and notifies the VM when the tx pool has transactions to be
// put into a new block.
func (vm *VM) awaitSubmittedTxs() {
	defer vm.shutdownWg.Done()
	txSubmitChan := vm.chain.GetTxSubmitCh()
	for {
		select {
		case <-txSubmitChan:
			log.Trace("New tx detected, trying to generate a block")
			vm.signalTxsReady()
		case <-vm.mempool.Pending:
			log.Trace("New atomic Tx detected, trying to generate a block")
			vm.signalTxsReady()
		case <-vm.shutdownChan:
			return
		}
	}
}

// ParseAddress takes in an address and produces the ID of the chain it's for
// the ID of the address
func (vm *VM) ParseAddress(addrStr string) (ids.ID, ids.ShortID, error) {
	chainIDAlias, hrp, addrBytes, err := formatting.ParseAddress(addrStr)
	if err != nil {
		return ids.ID{}, ids.ShortID{}, err
	}

	chainID, err := vm.ctx.BCLookup.Lookup(chainIDAlias)
	if err != nil {
		return ids.ID{}, ids.ShortID{}, err
	}

	expectedHRP := constants.GetHRP(vm.ctx.NetworkID)
	if hrp != expectedHRP {
		return ids.ID{}, ids.ShortID{}, fmt.Errorf("expected hrp %q but got %q",
			expectedHRP, hrp)
	}

	addr, err := ids.ToShortID(addrBytes)
	if err != nil {
		return ids.ID{}, ids.ShortID{}, err
	}
	return chainID, addr, nil
}

// issueTx verifies [tx] as valid to be issued on top of the currently preferred block
// and then issues [tx] into the mempool if valid.
func (vm *VM) issueTx(tx *Tx) error {
	if err := vm.verifyTxAtTip(tx); err != nil {
		return err
	}
	return vm.mempool.AddTx(tx)
}

// verifyTxAtTip verifies that [tx] is valid to be issued on top of the currently preferred block
func (vm *VM) verifyTxAtTip(tx *Tx) error {
	preferredBlock := vm.chain.CurrentBlock()
	preferredState, err := vm.chain.BlockState(preferredBlock)
	if err != nil {
		return fmt.Errorf("failed to retrieve block state at tip while verifying atomic tx: %w", err)
	}
	rules := vm.currentRules()
	parentHeader := preferredBlock.Header()
	var nextBaseFee *big.Int
	timestamp := time.Now().Unix()
	bigTimestamp := big.NewInt(timestamp)
	if vm.chainConfig.IsApricotPhase3(bigTimestamp) {
		_, nextBaseFee, err = dummy.CalcBaseFee(vm.chainConfig, parentHeader, uint64(time.Now().Unix()))
		if err != nil {
			return fmt.Errorf("failed to calculate base fee: %w", err)
		}
	}

	return vm.verifyTx(tx, parentHeader.Hash(), nextBaseFee, preferredState, rules)
}

// verifyTx verifies that [tx] is valid to be issued into a block with parent block [parentHash]
// and validated at [state] using [rules] as the current rule set.
// Note: verifyTx may modify [state]. If [state] needs to be properly maintained, the caller is responsible
// for reverting to the correct snapshot after calling this function. If this function is called with a
// throwaway state, then this is not necessary.
func (vm *VM) verifyTx(tx *Tx, parentHash common.Hash, baseFee *big.Int, state *state.StateDB, rules params.Rules) error {
	parentIntf, err := vm.GetBlockInternal(ids.ID(parentHash))
	if err != nil {
		return fmt.Errorf("failed to get parent block: %w", err)
	}
	parent, ok := parentIntf.(*Block)
	if !ok {
		return fmt.Errorf("parent block %s had unexpected type %T", parentIntf.ID(), parentIntf)
	}
	if err := tx.UnsignedAtomicTx.SemanticVerify(vm, tx, parent, baseFee, rules); err != nil {
		return err
	}
	return tx.UnsignedAtomicTx.EVMStateTransfer(vm.ctx, state)
}

// GetAtomicUTXOs returns the utxos that at least one of the provided addresses is
// referenced in.
func (vm *VM) GetAtomicUTXOs(
	chainID ids.ID,
	addrs ids.ShortSet,
	startAddr ids.ShortID,
	startUTXOID ids.ID,
	limit int,
) ([]*avax.UTXO, ids.ShortID, ids.ID, error) {
	if limit <= 0 || limit > maxUTXOsToFetch {
		limit = maxUTXOsToFetch
	}

	addrsList := make([][]byte, addrs.Len())
	for i, addr := range addrs.List() {
		addrsList[i] = addr.Bytes()
	}

	allUTXOBytes, lastAddr, lastUTXO, err := vm.ctx.SharedMemory.Indexed(
		chainID,
		addrsList,
		startAddr.Bytes(),
		startUTXOID[:],
		limit,
	)
	if err != nil {
		return nil, ids.ShortID{}, ids.ID{}, fmt.Errorf("error fetching atomic UTXOs: %w", err)
	}

	lastAddrID, err := ids.ToShortID(lastAddr)
	if err != nil {
		lastAddrID = ids.ShortEmpty
	}
	lastUTXOID, err := ids.ToID(lastUTXO)
	if err != nil {
		lastUTXOID = ids.Empty
	}

	utxos := make([]*avax.UTXO, len(allUTXOBytes))
	for i, utxoBytes := range allUTXOBytes {
		utxo := &avax.UTXO{}
		if _, err := vm.codec.Unmarshal(utxoBytes, utxo); err != nil {
			return nil, ids.ShortID{}, ids.ID{}, fmt.Errorf("error parsing UTXO: %w", err)
		}
		utxos[i] = utxo
	}
	return utxos, lastAddrID, lastUTXOID, nil
}

// GetSpendableFunds returns a list of EVMInputs and keys (in corresponding order)
// to total [amount] of [assetID] owned by [keys]
// Note: we return [][]*crypto.PrivateKeySECP256K1R even though each input corresponds
// to a single key, so that the signers can be passed in to [tx.Sign] which supports
// multiple keys on a single input.
func (vm *VM) GetSpendableFunds(keys []*crypto.PrivateKeySECP256K1R, assetID ids.ID, amount uint64) ([]EVMInput, [][]*crypto.PrivateKeySECP256K1R, error) {
	// Note: current state uses the state of the preferred block.
	state, err := vm.chain.CurrentState()
	if err != nil {
		return nil, nil, err
	}
	inputs := []EVMInput{}
	signers := [][]*crypto.PrivateKeySECP256K1R{}
	// Note: we assume that each key in [keys] is unique, so that iterating over
	// the keys will not produce duplicated nonces in the returned EVMInput slice.
	for _, key := range keys {
		if amount == 0 {
			break
		}
		addr := GetEthAddress(key)
		var balance uint64
		if assetID == vm.ctx.AVAXAssetID {
			// If the asset is AVAX, we divide by the x2cRate to convert back to the correct
			// denomination of AVAX that can be exported.
			balance = new(big.Int).Div(state.GetBalance(addr), x2cRate).Uint64()
		} else {
			balance = state.GetBalanceMultiCoin(addr, common.Hash(assetID)).Uint64()
		}
		if balance == 0 {
			continue
		}
		if amount < balance {
			balance = amount
		}
		nonce, err := vm.GetCurrentNonce(addr)
		if err != nil {
			return nil, nil, err
		}
		inputs = append(inputs, EVMInput{
			Address: addr,
			Amount:  balance,
			AssetID: assetID,
			Nonce:   nonce,
		})
		signers = append(signers, []*crypto.PrivateKeySECP256K1R{key})
		amount -= balance
	}

	if amount > 0 {
		return nil, nil, errInsufficientFunds
	}

	return inputs, signers, nil
}

// GetCurrentNonce returns the nonce associated with the address at the
// preferred block
func (vm *VM) GetCurrentNonce(address common.Address) (uint64, error) {
	// Note: current state uses the state of the preferred block.
	state, err := vm.chain.CurrentState()
	if err != nil {
		return 0, err
	}
	return state.GetNonce(address), nil
}

// currentRules returns the chain rules for the current block.
func (vm *VM) currentRules() params.Rules {
	header := vm.chain.APIBackend().CurrentHeader()
	return vm.chainConfig.AvalancheRules(header.Number, big.NewInt(int64(header.Time)))
}

// getBlockValidator returns the block validator that should be used for a block that
// follows the ruleset defined by [rules]
func (vm *VM) getBlockValidator(rules params.Rules) BlockValidator {
	switch {
	case rules.IsApricotPhase3:
		return phase3BlockValidator
	case rules.IsApricotPhase2, rules.IsApricotPhase1:
		// Note: the phase1BlockValidator is used in both apricot phase1 and phase2
		return phase1BlockValidator
	default:
		return phase0BlockValidator
	}
}

func (vm *VM) startContinuousProfiler() {
	// If the profiler directory is empty, return immediately
	// without creating or starting a continuous profiler.
	if vm.config.ContinuousProfilerDir == "" {
		return
	}
	vm.profiler = profiler.NewContinuous(
		filepath.Join(vm.config.ContinuousProfilerDir),
		vm.config.ContinuousProfilerFrequency.Duration,
		vm.config.ContinuousProfilerMaxFiles,
	)
	defer vm.profiler.Shutdown()

	vm.shutdownWg.Add(1)
	go func() {
		defer vm.shutdownWg.Done()
		log.Info("Dispatching continuous profiler", "dir", vm.config.ContinuousProfilerDir, "freq", vm.config.ContinuousProfilerFrequency, "maxFiles", vm.config.ContinuousProfilerMaxFiles)
		err := vm.profiler.Dispatch()
		if err != nil {
			log.Error("continuous profiler failed", "err", err)
		}
	}()
	// Wait for shutdownChan to be closed
	<-vm.shutdownChan
}

// ParseLocalAddress takes in an address for this chain and produces the ID
func (vm *VM) ParseLocalAddress(addrStr string) (ids.ShortID, error) {
	chainID, addr, err := vm.ParseAddress(addrStr)
	if err != nil {
		return ids.ShortID{}, err
	}
	if chainID != vm.ctx.ChainID {
		return ids.ShortID{}, fmt.Errorf("expected chainID to be %q but was %q",
			vm.ctx.ChainID, chainID)
	}
	return addr, nil
}

// FormatLocalAddress takes in a raw address and produces the formatted address
func (vm *VM) FormatLocalAddress(addr ids.ShortID) (string, error) {
	return vm.FormatAddress(vm.ctx.ChainID, addr)
}

// FormatAddress takes in a chainID and a raw address and produces the formatted
// address
func (vm *VM) FormatAddress(chainID ids.ID, addr ids.ShortID) (string, error) {
	chainIDAlias, err := vm.ctx.BCLookup.PrimaryAlias(chainID)
	if err != nil {
		return "", err
	}
	hrp := constants.GetHRP(vm.ctx.NetworkID)
	return formatting.FormatAddress(chainIDAlias, hrp, addr.Bytes())
}

// ParseEthAddress parses [addrStr] and returns an Ethereum address
func ParseEthAddress(addrStr string) (common.Address, error) {
	if !common.IsHexAddress(addrStr) {
		return common.Address{}, errInvalidAddr
	}
	return common.HexToAddress(addrStr), nil
}

// FormatEthAddress formats [addr] into a string
func FormatEthAddress(addr common.Address) string {
	return addr.Hex()
}

// GetEthAddress returns the ethereum address derived from [privKey]
func GetEthAddress(privKey *crypto.PrivateKeySECP256K1R) common.Address {
	return PublicKeyToEthAddress(privKey.PublicKey().(*crypto.PublicKeySECP256K1R))
}

// PublicKeyToEthAddress returns the ethereum address derived from [pubKey]
func PublicKeyToEthAddress(pubKey *crypto.PublicKeySECP256K1R) common.Address {
	return ethcrypto.PubkeyToAddress(*(pubKey.ToECDSA()))
}<|MERGE_RESOLUTION|>--- conflicted
+++ resolved
@@ -755,15 +755,7 @@
 		}
 
 		// Move up the chain.
-<<<<<<< HEAD
-		nextAncestorIntf, err := ancestor.parentBlock()
-		if err != nil {
-			return err
-		}
-
-=======
 		nextAncestorID := ancestor.Parent()
->>>>>>> 1f0aebe8
 		// If the ancestor is unknown, then the parent failed
 		// verification when it was called.
 		// If the ancestor is rejected, then this block shouldn't be
