--- conflicted
+++ resolved
@@ -33,11 +33,7 @@
 const (
 	VersionMajor = 1        // Major version component of the current release
 	VersionMinor = 10       // Minor version component of the current release
-<<<<<<< HEAD
-	VersionPatch = 23       // Patch version component of the current release
-=======
 	VersionPatch = 25       // Patch version component of the current release
->>>>>>> 2106c516
 	VersionMeta  = "stable" // Version metadata to append to the version string
 )
 
