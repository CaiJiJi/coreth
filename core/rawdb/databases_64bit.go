// Copyright 2023 The go-ethereum Authors
// This file is part of the go-ethereum library.
//
// The go-ethereum library is free software: you can redistribute it and/or modify
// it under the terms of the GNU Lesser General Public License as published by
// the Free Software Foundation, either version 3 of the License, or
// (at your option) any later version.
//
// The go-ethereum library is distributed in the hope that it will be useful,
// but WITHOUT ANY WARRANTY; without even the implied warranty of
// MERCHANTABILITY or FITNESS FOR A PARTICULAR PURPOSE. See the
// GNU Lesser General Public License for more details.
//
// You should have received a copy of the GNU Lesser General Public License
// along with the go-ethereum library. If not, see <http://www.gnu.org/licenses/>

//go:build (arm64 || amd64) && !openbsd

package rawdb

import (
	"github.com/ethereum/go-ethereum/ethdb"
	"github.com/ethereum/go-ethereum/ethdb/pebble"
)

// Pebble is unsuported on 32bit architecture
const PebbleEnabled = true

// NewPebbleDBDatabase creates a persistent key-value database without a freezer
// moving immutable chain segments into cold storage.
<<<<<<< HEAD
func NewPebbleDBDatabase(file string, cache int, handles int, namespace string, readonly bool) (ethdb.Database, error) {
	db, err := pebble.New(file, cache, handles, namespace, readonly, false)
=======
func NewPebbleDBDatabase(file string, cache int, handles int, namespace string, readonly, ephemeral bool) (ethdb.Database, error) {
	db, err := pebble.New(file, cache, handles, namespace, readonly, ephemeral)
>>>>>>> 8d22112c
	if err != nil {
		return nil, err
	}
	return NewDatabase(db), nil
}<|MERGE_RESOLUTION|>--- conflicted
+++ resolved
@@ -28,13 +28,8 @@
 
 // NewPebbleDBDatabase creates a persistent key-value database without a freezer
 // moving immutable chain segments into cold storage.
-<<<<<<< HEAD
-func NewPebbleDBDatabase(file string, cache int, handles int, namespace string, readonly bool) (ethdb.Database, error) {
-	db, err := pebble.New(file, cache, handles, namespace, readonly, false)
-=======
 func NewPebbleDBDatabase(file string, cache int, handles int, namespace string, readonly, ephemeral bool) (ethdb.Database, error) {
 	db, err := pebble.New(file, cache, handles, namespace, readonly, ephemeral)
->>>>>>> 8d22112c
 	if err != nil {
 		return nil, err
 	}
