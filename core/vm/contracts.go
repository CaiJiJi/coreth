// (c) 2019-2020, Ava Labs, Inc.
//
// This file is a derived work, based on the go-ethereum library whose original
// notices appear below.
//
// It is distributed under a license compatible with the licensing terms of the
// original code from which it is derived.
//
// Much love to the original authors for their work.
// **********
// Copyright 2014 The go-ethereum Authors
// This file is part of the go-ethereum library.
//
// The go-ethereum library is free software: you can redistribute it and/or modify
// it under the terms of the GNU Lesser General Public License as published by
// the Free Software Foundation, either version 3 of the License, or
// (at your option) any later version.
//
// The go-ethereum library is distributed in the hope that it will be useful,
// but WITHOUT ANY WARRANTY; without even the implied warranty of
// MERCHANTABILITY or FITNESS FOR A PARTICULAR PURPOSE. See the
// GNU Lesser General Public License for more details.
//
// You should have received a copy of the GNU Lesser General Public License
// along with the go-ethereum library. If not, see <http://www.gnu.org/licenses/>.

package vm

import (
	"crypto/sha256"
	"encoding/binary"
	"errors"
	"fmt"
	"math/big"

	"github.com/ava-labs/coreth/constants"
	"github.com/ava-labs/coreth/params"
	"github.com/ava-labs/coreth/precompile"
	"github.com/ava-labs/coreth/vmerrs"
	"github.com/ethereum/go-ethereum/common"
	"github.com/ethereum/go-ethereum/common/math"
	"github.com/ethereum/go-ethereum/crypto"
	"github.com/ethereum/go-ethereum/crypto/blake2b"
	"github.com/ethereum/go-ethereum/crypto/bls12381"
	"github.com/ethereum/go-ethereum/crypto/bn256"
	"golang.org/x/crypto/ripemd160"
)

// PrecompiledContract is the basic interface for native Go contracts. The implementation
// requires a deterministic gas count based on the input size of the Run method of the
// contract.
type PrecompiledContract interface {
	RequiredGas(input []byte) uint64  // RequiredPrice calculates the contract gas use
	Run(input []byte) ([]byte, error) // Run runs the precompiled contract
}

// PrecompiledContractsHomestead contains the default set of pre-compiled Ethereum
// contracts used in the Frontier and Homestead releases.
var PrecompiledContractsHomestead = map[common.Address]precompile.StatefulPrecompiledContract{
	common.BytesToAddress([]byte{1}): newWrappedPrecompiledContract(&ecrecover{}),
	common.BytesToAddress([]byte{2}): newWrappedPrecompiledContract(&sha256hash{}),
	common.BytesToAddress([]byte{3}): newWrappedPrecompiledContract(&ripemd160hash{}),
	common.BytesToAddress([]byte{4}): newWrappedPrecompiledContract(&dataCopy{}),
}

// PrecompiledContractsByzantium contains the default set of pre-compiled Ethereum
// contracts used in the Byzantium release.
var PrecompiledContractsByzantium = map[common.Address]precompile.StatefulPrecompiledContract{
	common.BytesToAddress([]byte{1}): newWrappedPrecompiledContract(&ecrecover{}),
	common.BytesToAddress([]byte{2}): newWrappedPrecompiledContract(&sha256hash{}),
	common.BytesToAddress([]byte{3}): newWrappedPrecompiledContract(&ripemd160hash{}),
	common.BytesToAddress([]byte{4}): newWrappedPrecompiledContract(&dataCopy{}),
	common.BytesToAddress([]byte{5}): newWrappedPrecompiledContract(&bigModExp{eip2565: false}),
	common.BytesToAddress([]byte{6}): newWrappedPrecompiledContract(&bn256AddByzantium{}),
	common.BytesToAddress([]byte{7}): newWrappedPrecompiledContract(&bn256ScalarMulByzantium{}),
	common.BytesToAddress([]byte{8}): newWrappedPrecompiledContract(&bn256PairingByzantium{}),
}

// PrecompiledContractsIstanbul contains the default set of pre-compiled Ethereum
// contracts used in the Istanbul release.
var PrecompiledContractsIstanbul = map[common.Address]precompile.StatefulPrecompiledContract{
	common.BytesToAddress([]byte{1}): newWrappedPrecompiledContract(&ecrecover{}),
	common.BytesToAddress([]byte{2}): newWrappedPrecompiledContract(&sha256hash{}),
	common.BytesToAddress([]byte{3}): newWrappedPrecompiledContract(&ripemd160hash{}),
	common.BytesToAddress([]byte{4}): newWrappedPrecompiledContract(&dataCopy{}),
	common.BytesToAddress([]byte{5}): newWrappedPrecompiledContract(&bigModExp{eip2565: false}),
	common.BytesToAddress([]byte{6}): newWrappedPrecompiledContract(&bn256AddIstanbul{}),
	common.BytesToAddress([]byte{7}): newWrappedPrecompiledContract(&bn256ScalarMulIstanbul{}),
	common.BytesToAddress([]byte{8}): newWrappedPrecompiledContract(&bn256PairingIstanbul{}),
	common.BytesToAddress([]byte{9}): newWrappedPrecompiledContract(&blake2F{}),
}

// PrecompiledContractsApricotPhase2 contains the default set of pre-compiled Ethereum
// contracts used in the Apricot Phase 2 release.
var PrecompiledContractsApricotPhase2 = map[common.Address]precompile.StatefulPrecompiledContract{
	common.BytesToAddress([]byte{1}): newWrappedPrecompiledContract(&ecrecover{}),
	common.BytesToAddress([]byte{2}): newWrappedPrecompiledContract(&sha256hash{}),
	common.BytesToAddress([]byte{3}): newWrappedPrecompiledContract(&ripemd160hash{}),
	common.BytesToAddress([]byte{4}): newWrappedPrecompiledContract(&dataCopy{}),
	common.BytesToAddress([]byte{5}): newWrappedPrecompiledContract(&bigModExp{eip2565: true}),
	common.BytesToAddress([]byte{6}): newWrappedPrecompiledContract(&bn256AddIstanbul{}),
	common.BytesToAddress([]byte{7}): newWrappedPrecompiledContract(&bn256ScalarMulIstanbul{}),
	common.BytesToAddress([]byte{8}): newWrappedPrecompiledContract(&bn256PairingIstanbul{}),
	common.BytesToAddress([]byte{9}): newWrappedPrecompiledContract(&blake2F{}),
	genesisContractAddr:              &deprecatedContract{},
	NativeAssetBalanceAddr:           &nativeAssetBalance{gasCost: params.AssetBalanceApricot},
	NativeAssetCallAddr:              &nativeAssetCall{gasCost: params.AssetCallApricot},
}

<<<<<<< HEAD
// PrecompiledContractsApricotPhase6 contains the default set of pre-compiled Ethereum
// contracts used in the Apricot Phase 6 release.
var PrecompiledContractsApricotPhase6 = map[common.Address]precompile.StatefulPrecompiledContract{
=======
// PrecompiledContractsBanff contains the default set of pre-compiled Ethereum
// contracts used in the Banff release.
var PrecompiledContractsBanff = map[common.Address]precompile.StatefulPrecompiledContract{
>>>>>>> 2106c516
	common.BytesToAddress([]byte{1}): newWrappedPrecompiledContract(&ecrecover{}),
	common.BytesToAddress([]byte{2}): newWrappedPrecompiledContract(&sha256hash{}),
	common.BytesToAddress([]byte{3}): newWrappedPrecompiledContract(&ripemd160hash{}),
	common.BytesToAddress([]byte{4}): newWrappedPrecompiledContract(&dataCopy{}),
	common.BytesToAddress([]byte{5}): newWrappedPrecompiledContract(&bigModExp{eip2565: true}),
	common.BytesToAddress([]byte{6}): newWrappedPrecompiledContract(&bn256AddIstanbul{}),
	common.BytesToAddress([]byte{7}): newWrappedPrecompiledContract(&bn256ScalarMulIstanbul{}),
	common.BytesToAddress([]byte{8}): newWrappedPrecompiledContract(&bn256PairingIstanbul{}),
	common.BytesToAddress([]byte{9}): newWrappedPrecompiledContract(&blake2F{}),
	genesisContractAddr:              &deprecatedContract{},
	NativeAssetBalanceAddr:           &deprecatedContract{},
	NativeAssetCallAddr:              &deprecatedContract{},
}

var (
<<<<<<< HEAD
	PrecompiledAddressesApricotPhase6 []common.Address
=======
	PrecompiledAddressesBanff         []common.Address
>>>>>>> 2106c516
	PrecompiledAddressesApricotPhase2 []common.Address
	PrecompiledAddressesIstanbul      []common.Address
	PrecompiledAddressesByzantium     []common.Address
	PrecompiledAddressesHomestead     []common.Address
	PrecompileAllNativeAddresses      map[common.Address]struct{}
)

func init() {
	for k := range PrecompiledContractsHomestead {
		PrecompiledAddressesHomestead = append(PrecompiledAddressesHomestead, k)
	}
	for k := range PrecompiledContractsByzantium {
		PrecompiledAddressesByzantium = append(PrecompiledAddressesByzantium, k)
	}
	for k := range PrecompiledContractsIstanbul {
		PrecompiledAddressesIstanbul = append(PrecompiledAddressesIstanbul, k)
	}
	for k := range PrecompiledContractsApricotPhase2 {
		PrecompiledAddressesApricotPhase2 = append(PrecompiledAddressesApricotPhase2, k)
	}
<<<<<<< HEAD
	for k := range PrecompiledContractsApricotPhase6 {
		PrecompiledAddressesApricotPhase6 = append(PrecompiledAddressesApricotPhase6, k)
=======
	for k := range PrecompiledContractsBanff {
		PrecompiledAddressesBanff = append(PrecompiledAddressesBanff, k)
>>>>>>> 2106c516
	}

	// Set of all native precompile addresses that are in use
	// Note: this will repeat some addresses, but this is cheap and makes the code clearer.
	PrecompileAllNativeAddresses = make(map[common.Address]struct{})
	addrsList := append(PrecompiledAddressesHomestead, PrecompiledAddressesByzantium...)
	addrsList = append(addrsList, PrecompiledAddressesIstanbul...)
	addrsList = append(addrsList, PrecompiledAddressesApricotPhase2...)
<<<<<<< HEAD
	addrsList = append(addrsList, PrecompiledAddressesApricotPhase6...)
=======
	addrsList = append(addrsList, PrecompiledAddressesBanff...)
>>>>>>> 2106c516
	for _, k := range addrsList {
		PrecompileAllNativeAddresses[k] = struct{}{}
	}

	// Ensure that this package will panic during init if there is a conflict present with the declared
	// precompile addresses.
	for _, k := range precompile.UsedAddresses {
		if _, ok := PrecompileAllNativeAddresses[k]; ok {
			panic(fmt.Errorf("precompile address collides with existing native address: %s", k))
		}
		if k == constants.BlackholeAddr {
			panic(fmt.Errorf("cannot use address %s for stateful precompile - overlaps with blackhole address", k))
		}

		// check that [k] belongs to at least one ReservedRange
		found := false
		for _, reservedRange := range precompile.ReservedRanges {
			if reservedRange.Contains(k) {
				found = true
				break
			}
		}
		if !found {
			panic(fmt.Errorf("address %s used for stateful precompile but not specified in any reserved range", k))
		}
	}
}

// ActivePrecompiles returns the precompiles enabled with the current configuration.
func ActivePrecompiles(rules params.Rules) []common.Address {
	switch {
<<<<<<< HEAD
	case rules.IsApricotPhase6:
		return PrecompiledAddressesApricotPhase6
=======
	case rules.IsBanff:
		return PrecompiledAddressesBanff
>>>>>>> 2106c516
	case rules.IsApricotPhase2:
		return PrecompiledAddressesApricotPhase2
	case rules.IsIstanbul:
		return PrecompiledAddressesIstanbul
	case rules.IsByzantium:
		return PrecompiledAddressesByzantium
	default:
		return PrecompiledAddressesHomestead
	}
}

// RunPrecompiledContract runs and evaluates the output of a precompiled contract.
// It returns
// - the returned bytes,
// - the _remaining_ gas,
// - any error that occurred
func RunPrecompiledContract(p PrecompiledContract, input []byte, suppliedGas uint64) (ret []byte, remainingGas uint64, err error) {
	gasCost := p.RequiredGas(input)
	if suppliedGas < gasCost {
		return nil, 0, vmerrs.ErrOutOfGas
	}
	suppliedGas -= gasCost
	output, err := p.Run(input)
	return output, suppliedGas, err
}

// ECRECOVER implemented as a native contract.
type ecrecover struct{}

func (c *ecrecover) RequiredGas(input []byte) uint64 {
	return params.EcrecoverGas
}

func (c *ecrecover) Run(input []byte) ([]byte, error) {
	const ecRecoverInputLength = 128

	input = common.RightPadBytes(input, ecRecoverInputLength)
	// "input" is (hash, v, r, s), each 32 bytes
	// but for ecrecover we want (r, s, v)

	r := new(big.Int).SetBytes(input[64:96])
	s := new(big.Int).SetBytes(input[96:128])
	v := input[63] - 27

	// tighter sig s values input homestead only apply to tx sigs
	if !allZero(input[32:63]) || !crypto.ValidateSignatureValues(v, r, s, false) {
		return nil, nil
	}
	// We must make sure not to modify the 'input', so placing the 'v' along with
	// the signature needs to be done on a new allocation
	sig := make([]byte, 65)
	copy(sig, input[64:128])
	sig[64] = v
	// v needs to be at the end for libsecp256k1
	pubKey, err := crypto.Ecrecover(input[:32], sig)
	// make sure the public key is a valid one
	if err != nil {
		return nil, nil
	}

	// the first byte of pubkey is bitcoin heritage
	return common.LeftPadBytes(crypto.Keccak256(pubKey[1:])[12:], 32), nil
}

// SHA256 implemented as a native contract.
type sha256hash struct{}

// RequiredGas returns the gas required to execute the pre-compiled contract.
//
// This method does not require any overflow checking as the input size gas costs
// required for anything significant is so high it's impossible to pay for.
func (c *sha256hash) RequiredGas(input []byte) uint64 {
	return uint64(len(input)+31)/32*params.Sha256PerWordGas + params.Sha256BaseGas
}
func (c *sha256hash) Run(input []byte) ([]byte, error) {
	h := sha256.Sum256(input)
	return h[:], nil
}

// RIPEMD160 implemented as a native contract.
type ripemd160hash struct{}

// RequiredGas returns the gas required to execute the pre-compiled contract.
//
// This method does not require any overflow checking as the input size gas costs
// required for anything significant is so high it's impossible to pay for.
func (c *ripemd160hash) RequiredGas(input []byte) uint64 {
	return uint64(len(input)+31)/32*params.Ripemd160PerWordGas + params.Ripemd160BaseGas
}
func (c *ripemd160hash) Run(input []byte) ([]byte, error) {
	ripemd := ripemd160.New()
	ripemd.Write(input)
	return common.LeftPadBytes(ripemd.Sum(nil), 32), nil
}

// data copy implemented as a native contract.
type dataCopy struct{}

// RequiredGas returns the gas required to execute the pre-compiled contract.
//
// This method does not require any overflow checking as the input size gas costs
// required for anything significant is so high it's impossible to pay for.
func (c *dataCopy) RequiredGas(input []byte) uint64 {
	return uint64(len(input)+31)/32*params.IdentityPerWordGas + params.IdentityBaseGas
}
func (c *dataCopy) Run(in []byte) ([]byte, error) {
	return in, nil
}

// bigModExp implements a native big integer exponential modular operation.
type bigModExp struct {
	eip2565 bool
}

var (
	big0      = big.NewInt(0)
	big1      = big.NewInt(1)
	big3      = big.NewInt(3)
	big4      = big.NewInt(4)
	big7      = big.NewInt(7)
	big8      = big.NewInt(8)
	big16     = big.NewInt(16)
	big20     = big.NewInt(20)
	big32     = big.NewInt(32)
	big64     = big.NewInt(64)
	big96     = big.NewInt(96)
	big480    = big.NewInt(480)
	big1024   = big.NewInt(1024)
	big3072   = big.NewInt(3072)
	big199680 = big.NewInt(199680)
)

// modexpMultComplexity implements bigModexp multComplexity formula, as defined in EIP-198
//
// def mult_complexity(x):
//    if x <= 64: return x ** 2
//    elif x <= 1024: return x ** 2 // 4 + 96 * x - 3072
//    else: return x ** 2 // 16 + 480 * x - 199680
//
// where is x is max(length_of_MODULUS, length_of_BASE)
func modexpMultComplexity(x *big.Int) *big.Int {
	switch {
	case x.Cmp(big64) <= 0:
		x.Mul(x, x) // x ** 2
	case x.Cmp(big1024) <= 0:
		// (x ** 2 // 4 ) + ( 96 * x - 3072)
		x = new(big.Int).Add(
			new(big.Int).Div(new(big.Int).Mul(x, x), big4),
			new(big.Int).Sub(new(big.Int).Mul(big96, x), big3072),
		)
	default:
		// (x ** 2 // 16) + (480 * x - 199680)
		x = new(big.Int).Add(
			new(big.Int).Div(new(big.Int).Mul(x, x), big16),
			new(big.Int).Sub(new(big.Int).Mul(big480, x), big199680),
		)
	}
	return x
}

// RequiredGas returns the gas required to execute the pre-compiled contract.
func (c *bigModExp) RequiredGas(input []byte) uint64 {
	var (
		baseLen = new(big.Int).SetBytes(getData(input, 0, 32))
		expLen  = new(big.Int).SetBytes(getData(input, 32, 32))
		modLen  = new(big.Int).SetBytes(getData(input, 64, 32))
	)
	if len(input) > 96 {
		input = input[96:]
	} else {
		input = input[:0]
	}
	// Retrieve the head 32 bytes of exp for the adjusted exponent length
	var expHead *big.Int
	if big.NewInt(int64(len(input))).Cmp(baseLen) <= 0 {
		expHead = new(big.Int)
	} else {
		if expLen.Cmp(big32) > 0 {
			expHead = new(big.Int).SetBytes(getData(input, baseLen.Uint64(), 32))
		} else {
			expHead = new(big.Int).SetBytes(getData(input, baseLen.Uint64(), expLen.Uint64()))
		}
	}
	// Calculate the adjusted exponent length
	var msb int
	if bitlen := expHead.BitLen(); bitlen > 0 {
		msb = bitlen - 1
	}
	adjExpLen := new(big.Int)
	if expLen.Cmp(big32) > 0 {
		adjExpLen.Sub(expLen, big32)
		adjExpLen.Mul(big8, adjExpLen)
	}
	adjExpLen.Add(adjExpLen, big.NewInt(int64(msb)))
	// Calculate the gas cost of the operation
	gas := new(big.Int).Set(math.BigMax(modLen, baseLen))
	if c.eip2565 {
		// EIP-2565 has three changes
		// 1. Different multComplexity (inlined here)
		// in EIP-2565 (https://eips.ethereum.org/EIPS/eip-2565):
		//
		// def mult_complexity(x):
		//    ceiling(x/8)^2
		//
		//where is x is max(length_of_MODULUS, length_of_BASE)
		gas = gas.Add(gas, big7)
		gas = gas.Div(gas, big8)
		gas.Mul(gas, gas)

		gas.Mul(gas, math.BigMax(adjExpLen, big1))
		// 2. Different divisor (`GQUADDIVISOR`) (3)
		gas.Div(gas, big3)
		if gas.BitLen() > 64 {
			return math.MaxUint64
		}
		// 3. Minimum price of 200 gas
		if gas.Uint64() < 200 {
			return 200
		}
		return gas.Uint64()
	}
	gas = modexpMultComplexity(gas)
	gas.Mul(gas, math.BigMax(adjExpLen, big1))
	gas.Div(gas, big20)

	if gas.BitLen() > 64 {
		return math.MaxUint64
	}
	return gas.Uint64()
}

func (c *bigModExp) Run(input []byte) ([]byte, error) {
	var (
		baseLen = new(big.Int).SetBytes(getData(input, 0, 32)).Uint64()
		expLen  = new(big.Int).SetBytes(getData(input, 32, 32)).Uint64()
		modLen  = new(big.Int).SetBytes(getData(input, 64, 32)).Uint64()
	)
	if len(input) > 96 {
		input = input[96:]
	} else {
		input = input[:0]
	}
	// Handle a special case when both the base and mod length is zero
	if baseLen == 0 && modLen == 0 {
		return []byte{}, nil
	}
	// Retrieve the operands and execute the exponentiation
	var (
		base = new(big.Int).SetBytes(getData(input, 0, baseLen))
		exp  = new(big.Int).SetBytes(getData(input, baseLen, expLen))
		mod  = new(big.Int).SetBytes(getData(input, baseLen+expLen, modLen))
	)
	if mod.BitLen() == 0 {
		// Modulo 0 is undefined, return zero
		return common.LeftPadBytes([]byte{}, int(modLen)), nil
	}
	return common.LeftPadBytes(base.Exp(base, exp, mod).Bytes(), int(modLen)), nil
}

// newCurvePoint unmarshals a binary blob into a bn256 elliptic curve point,
// returning it, or an error if the point is invalid.
func newCurvePoint(blob []byte) (*bn256.G1, error) {
	p := new(bn256.G1)
	if _, err := p.Unmarshal(blob); err != nil {
		return nil, err
	}
	return p, nil
}

// newTwistPoint unmarshals a binary blob into a bn256 elliptic curve point,
// returning it, or an error if the point is invalid.
func newTwistPoint(blob []byte) (*bn256.G2, error) {
	p := new(bn256.G2)
	if _, err := p.Unmarshal(blob); err != nil {
		return nil, err
	}
	return p, nil
}

// runBn256Add implements the Bn256Add precompile, referenced by both
// Byzantium and Istanbul operations.
func runBn256Add(input []byte) ([]byte, error) {
	x, err := newCurvePoint(getData(input, 0, 64))
	if err != nil {
		return nil, err
	}
	y, err := newCurvePoint(getData(input, 64, 64))
	if err != nil {
		return nil, err
	}
	res := new(bn256.G1)
	res.Add(x, y)
	return res.Marshal(), nil
}

// bn256Add implements a native elliptic curve point addition conforming to
// Istanbul consensus rules.
type bn256AddIstanbul struct{}

// RequiredGas returns the gas required to execute the pre-compiled contract.
func (c *bn256AddIstanbul) RequiredGas(input []byte) uint64 {
	return params.Bn256AddGasIstanbul
}

func (c *bn256AddIstanbul) Run(input []byte) ([]byte, error) {
	return runBn256Add(input)
}

// bn256AddByzantium implements a native elliptic curve point addition
// conforming to Byzantium consensus rules.
type bn256AddByzantium struct{}

// RequiredGas returns the gas required to execute the pre-compiled contract.
func (c *bn256AddByzantium) RequiredGas(input []byte) uint64 {
	return params.Bn256AddGasByzantium
}

func (c *bn256AddByzantium) Run(input []byte) ([]byte, error) {
	return runBn256Add(input)
}

// runBn256ScalarMul implements the Bn256ScalarMul precompile, referenced by
// both Byzantium and Istanbul operations.
func runBn256ScalarMul(input []byte) ([]byte, error) {
	p, err := newCurvePoint(getData(input, 0, 64))
	if err != nil {
		return nil, err
	}
	res := new(bn256.G1)
	res.ScalarMult(p, new(big.Int).SetBytes(getData(input, 64, 32)))
	return res.Marshal(), nil
}

// bn256ScalarMulIstanbul implements a native elliptic curve scalar
// multiplication conforming to Istanbul consensus rules.
type bn256ScalarMulIstanbul struct{}

// RequiredGas returns the gas required to execute the pre-compiled contract.
func (c *bn256ScalarMulIstanbul) RequiredGas(input []byte) uint64 {
	return params.Bn256ScalarMulGasIstanbul
}

func (c *bn256ScalarMulIstanbul) Run(input []byte) ([]byte, error) {
	return runBn256ScalarMul(input)
}

// bn256ScalarMulByzantium implements a native elliptic curve scalar
// multiplication conforming to Byzantium consensus rules.
type bn256ScalarMulByzantium struct{}

// RequiredGas returns the gas required to execute the pre-compiled contract.
func (c *bn256ScalarMulByzantium) RequiredGas(input []byte) uint64 {
	return params.Bn256ScalarMulGasByzantium
}

func (c *bn256ScalarMulByzantium) Run(input []byte) ([]byte, error) {
	return runBn256ScalarMul(input)
}

var (
	// true32Byte is returned if the bn256 pairing check succeeds.
	true32Byte = []byte{0, 0, 0, 0, 0, 0, 0, 0, 0, 0, 0, 0, 0, 0, 0, 0, 0, 0, 0, 0, 0, 0, 0, 0, 0, 0, 0, 0, 0, 0, 0, 1}

	// false32Byte is returned if the bn256 pairing check fails.
	false32Byte = make([]byte, 32)

	// errBadPairingInput is returned if the bn256 pairing input is invalid.
	errBadPairingInput = errors.New("bad elliptic curve pairing size")
)

// runBn256Pairing implements the Bn256Pairing precompile, referenced by both
// Byzantium and Istanbul operations.
func runBn256Pairing(input []byte) ([]byte, error) {
	// Handle some corner cases cheaply
	if len(input)%192 > 0 {
		return nil, errBadPairingInput
	}
	// Convert the input into a set of coordinates
	var (
		cs []*bn256.G1
		ts []*bn256.G2
	)
	for i := 0; i < len(input); i += 192 {
		c, err := newCurvePoint(input[i : i+64])
		if err != nil {
			return nil, err
		}
		t, err := newTwistPoint(input[i+64 : i+192])
		if err != nil {
			return nil, err
		}
		cs = append(cs, c)
		ts = append(ts, t)
	}
	// Execute the pairing checks and return the results
	if bn256.PairingCheck(cs, ts) {
		return true32Byte, nil
	}
	return false32Byte, nil
}

// bn256PairingIstanbul implements a pairing pre-compile for the bn256 curve
// conforming to Istanbul consensus rules.
type bn256PairingIstanbul struct{}

// RequiredGas returns the gas required to execute the pre-compiled contract.
func (c *bn256PairingIstanbul) RequiredGas(input []byte) uint64 {
	return params.Bn256PairingBaseGasIstanbul + uint64(len(input)/192)*params.Bn256PairingPerPointGasIstanbul
}

func (c *bn256PairingIstanbul) Run(input []byte) ([]byte, error) {
	return runBn256Pairing(input)
}

// bn256PairingByzantium implements a pairing pre-compile for the bn256 curve
// conforming to Byzantium consensus rules.
type bn256PairingByzantium struct{}

// RequiredGas returns the gas required to execute the pre-compiled contract.
func (c *bn256PairingByzantium) RequiredGas(input []byte) uint64 {
	return params.Bn256PairingBaseGasByzantium + uint64(len(input)/192)*params.Bn256PairingPerPointGasByzantium
}

func (c *bn256PairingByzantium) Run(input []byte) ([]byte, error) {
	return runBn256Pairing(input)
}

type blake2F struct{}

func (c *blake2F) RequiredGas(input []byte) uint64 {
	// If the input is malformed, we can't calculate the gas, return 0 and let the
	// actual call choke and fault.
	if len(input) != blake2FInputLength {
		return 0
	}
	return uint64(binary.BigEndian.Uint32(input[0:4]))
}

const (
	blake2FInputLength        = 213
	blake2FFinalBlockBytes    = byte(1)
	blake2FNonFinalBlockBytes = byte(0)
)

var (
	errBlake2FInvalidInputLength = errors.New("invalid input length")
	errBlake2FInvalidFinalFlag   = errors.New("invalid final flag")
)

func (c *blake2F) Run(input []byte) ([]byte, error) {
	// Make sure the input is valid (correct length and final flag)
	if len(input) != blake2FInputLength {
		return nil, errBlake2FInvalidInputLength
	}
	if input[212] != blake2FNonFinalBlockBytes && input[212] != blake2FFinalBlockBytes {
		return nil, errBlake2FInvalidFinalFlag
	}
	// Parse the input into the Blake2b call parameters
	var (
		rounds = binary.BigEndian.Uint32(input[0:4])
		final  = input[212] == blake2FFinalBlockBytes

		h [8]uint64
		m [16]uint64
		t [2]uint64
	)
	for i := 0; i < 8; i++ {
		offset := 4 + i*8
		h[i] = binary.LittleEndian.Uint64(input[offset : offset+8])
	}
	for i := 0; i < 16; i++ {
		offset := 68 + i*8
		m[i] = binary.LittleEndian.Uint64(input[offset : offset+8])
	}
	t[0] = binary.LittleEndian.Uint64(input[196:204])
	t[1] = binary.LittleEndian.Uint64(input[204:212])

	// Execute the compression function, extract and return the result
	blake2b.F(&h, m, t, final, rounds)

	output := make([]byte, 64)
	for i := 0; i < 8; i++ {
		offset := i * 8
		binary.LittleEndian.PutUint64(output[offset:offset+8], h[i])
	}
	return output, nil
}

var (
	errBLS12381InvalidInputLength          = errors.New("invalid input length")
	errBLS12381InvalidFieldElementTopBytes = errors.New("invalid field element top bytes")
	errBLS12381G1PointSubgroup             = errors.New("g1 point is not on correct subgroup")
	errBLS12381G2PointSubgroup             = errors.New("g2 point is not on correct subgroup")
)

// bls12381G1Add implements EIP-2537 G1Add precompile.
type bls12381G1Add struct{}

// RequiredGas returns the gas required to execute the pre-compiled contract.
func (c *bls12381G1Add) RequiredGas(input []byte) uint64 {
	return params.Bls12381G1AddGas
}

func (c *bls12381G1Add) Run(input []byte) ([]byte, error) {
	// Implements EIP-2537 G1Add precompile.
	// > G1 addition call expects `256` bytes as an input that is interpreted as byte concatenation of two G1 points (`128` bytes each).
	// > Output is an encoding of addition operation result - single G1 point (`128` bytes).
	if len(input) != 256 {
		return nil, errBLS12381InvalidInputLength
	}
	var err error
	var p0, p1 *bls12381.PointG1

	// Initialize G1
	g := bls12381.NewG1()

	// Decode G1 point p_0
	if p0, err = g.DecodePoint(input[:128]); err != nil {
		return nil, err
	}
	// Decode G1 point p_1
	if p1, err = g.DecodePoint(input[128:]); err != nil {
		return nil, err
	}

	// Compute r = p_0 + p_1
	r := g.New()
	g.Add(r, p0, p1)

	// Encode the G1 point result into 128 bytes
	return g.EncodePoint(r), nil
}

// bls12381G1Mul implements EIP-2537 G1Mul precompile.
type bls12381G1Mul struct{}

// RequiredGas returns the gas required to execute the pre-compiled contract.
func (c *bls12381G1Mul) RequiredGas(input []byte) uint64 {
	return params.Bls12381G1MulGas
}

func (c *bls12381G1Mul) Run(input []byte) ([]byte, error) {
	// Implements EIP-2537 G1Mul precompile.
	// > G1 multiplication call expects `160` bytes as an input that is interpreted as byte concatenation of encoding of G1 point (`128` bytes) and encoding of a scalar value (`32` bytes).
	// > Output is an encoding of multiplication operation result - single G1 point (`128` bytes).
	if len(input) != 160 {
		return nil, errBLS12381InvalidInputLength
	}
	var err error
	var p0 *bls12381.PointG1

	// Initialize G1
	g := bls12381.NewG1()

	// Decode G1 point
	if p0, err = g.DecodePoint(input[:128]); err != nil {
		return nil, err
	}
	// Decode scalar value
	e := new(big.Int).SetBytes(input[128:])

	// Compute r = e * p_0
	r := g.New()
	g.MulScalar(r, p0, e)

	// Encode the G1 point into 128 bytes
	return g.EncodePoint(r), nil
}

// bls12381G1MultiExp implements EIP-2537 G1MultiExp precompile.
type bls12381G1MultiExp struct{}

// RequiredGas returns the gas required to execute the pre-compiled contract.
func (c *bls12381G1MultiExp) RequiredGas(input []byte) uint64 {
	// Calculate G1 point, scalar value pair length
	k := len(input) / 160
	if k == 0 {
		// Return 0 gas for small input length
		return 0
	}
	// Lookup discount value for G1 point, scalar value pair length
	var discount uint64
	if dLen := len(params.Bls12381MultiExpDiscountTable); k < dLen {
		discount = params.Bls12381MultiExpDiscountTable[k-1]
	} else {
		discount = params.Bls12381MultiExpDiscountTable[dLen-1]
	}
	// Calculate gas and return the result
	return (uint64(k) * params.Bls12381G1MulGas * discount) / 1000
}

func (c *bls12381G1MultiExp) Run(input []byte) ([]byte, error) {
	// Implements EIP-2537 G1MultiExp precompile.
	// G1 multiplication call expects `160*k` bytes as an input that is interpreted as byte concatenation of `k` slices each of them being a byte concatenation of encoding of G1 point (`128` bytes) and encoding of a scalar value (`32` bytes).
	// Output is an encoding of multiexponentiation operation result - single G1 point (`128` bytes).
	k := len(input) / 160
	if len(input) == 0 || len(input)%160 != 0 {
		return nil, errBLS12381InvalidInputLength
	}
	var err error
	points := make([]*bls12381.PointG1, k)
	scalars := make([]*big.Int, k)

	// Initialize G1
	g := bls12381.NewG1()

	// Decode point scalar pairs
	for i := 0; i < k; i++ {
		off := 160 * i
		t0, t1, t2 := off, off+128, off+160
		// Decode G1 point
		if points[i], err = g.DecodePoint(input[t0:t1]); err != nil {
			return nil, err
		}
		// Decode scalar value
		scalars[i] = new(big.Int).SetBytes(input[t1:t2])
	}

	// Compute r = e_0 * p_0 + e_1 * p_1 + ... + e_(k-1) * p_(k-1)
	r := g.New()
	g.MultiExp(r, points, scalars)

	// Encode the G1 point to 128 bytes
	return g.EncodePoint(r), nil
}

// bls12381G2Add implements EIP-2537 G2Add precompile.
type bls12381G2Add struct{}

// RequiredGas returns the gas required to execute the pre-compiled contract.
func (c *bls12381G2Add) RequiredGas(input []byte) uint64 {
	return params.Bls12381G2AddGas
}

func (c *bls12381G2Add) Run(input []byte) ([]byte, error) {
	// Implements EIP-2537 G2Add precompile.
	// > G2 addition call expects `512` bytes as an input that is interpreted as byte concatenation of two G2 points (`256` bytes each).
	// > Output is an encoding of addition operation result - single G2 point (`256` bytes).
	if len(input) != 512 {
		return nil, errBLS12381InvalidInputLength
	}
	var err error
	var p0, p1 *bls12381.PointG2

	// Initialize G2
	g := bls12381.NewG2()
	r := g.New()

	// Decode G2 point p_0
	if p0, err = g.DecodePoint(input[:256]); err != nil {
		return nil, err
	}
	// Decode G2 point p_1
	if p1, err = g.DecodePoint(input[256:]); err != nil {
		return nil, err
	}

	// Compute r = p_0 + p_1
	g.Add(r, p0, p1)

	// Encode the G2 point into 256 bytes
	return g.EncodePoint(r), nil
}

// bls12381G2Mul implements EIP-2537 G2Mul precompile.
type bls12381G2Mul struct{}

// RequiredGas returns the gas required to execute the pre-compiled contract.
func (c *bls12381G2Mul) RequiredGas(input []byte) uint64 {
	return params.Bls12381G2MulGas
}

func (c *bls12381G2Mul) Run(input []byte) ([]byte, error) {
	// Implements EIP-2537 G2MUL precompile logic.
	// > G2 multiplication call expects `288` bytes as an input that is interpreted as byte concatenation of encoding of G2 point (`256` bytes) and encoding of a scalar value (`32` bytes).
	// > Output is an encoding of multiplication operation result - single G2 point (`256` bytes).
	if len(input) != 288 {
		return nil, errBLS12381InvalidInputLength
	}
	var err error
	var p0 *bls12381.PointG2

	// Initialize G2
	g := bls12381.NewG2()

	// Decode G2 point
	if p0, err = g.DecodePoint(input[:256]); err != nil {
		return nil, err
	}
	// Decode scalar value
	e := new(big.Int).SetBytes(input[256:])

	// Compute r = e * p_0
	r := g.New()
	g.MulScalar(r, p0, e)

	// Encode the G2 point into 256 bytes
	return g.EncodePoint(r), nil
}

// bls12381G2MultiExp implements EIP-2537 G2MultiExp precompile.
type bls12381G2MultiExp struct{}

// RequiredGas returns the gas required to execute the pre-compiled contract.
func (c *bls12381G2MultiExp) RequiredGas(input []byte) uint64 {
	// Calculate G2 point, scalar value pair length
	k := len(input) / 288
	if k == 0 {
		// Return 0 gas for small input length
		return 0
	}
	// Lookup discount value for G2 point, scalar value pair length
	var discount uint64
	if dLen := len(params.Bls12381MultiExpDiscountTable); k < dLen {
		discount = params.Bls12381MultiExpDiscountTable[k-1]
	} else {
		discount = params.Bls12381MultiExpDiscountTable[dLen-1]
	}
	// Calculate gas and return the result
	return (uint64(k) * params.Bls12381G2MulGas * discount) / 1000
}

func (c *bls12381G2MultiExp) Run(input []byte) ([]byte, error) {
	// Implements EIP-2537 G2MultiExp precompile logic
	// > G2 multiplication call expects `288*k` bytes as an input that is interpreted as byte concatenation of `k` slices each of them being a byte concatenation of encoding of G2 point (`256` bytes) and encoding of a scalar value (`32` bytes).
	// > Output is an encoding of multiexponentiation operation result - single G2 point (`256` bytes).
	k := len(input) / 288
	if len(input) == 0 || len(input)%288 != 0 {
		return nil, errBLS12381InvalidInputLength
	}
	var err error
	points := make([]*bls12381.PointG2, k)
	scalars := make([]*big.Int, k)

	// Initialize G2
	g := bls12381.NewG2()

	// Decode point scalar pairs
	for i := 0; i < k; i++ {
		off := 288 * i
		t0, t1, t2 := off, off+256, off+288
		// Decode G1 point
		if points[i], err = g.DecodePoint(input[t0:t1]); err != nil {
			return nil, err
		}
		// Decode scalar value
		scalars[i] = new(big.Int).SetBytes(input[t1:t2])
	}

	// Compute r = e_0 * p_0 + e_1 * p_1 + ... + e_(k-1) * p_(k-1)
	r := g.New()
	g.MultiExp(r, points, scalars)

	// Encode the G2 point to 256 bytes.
	return g.EncodePoint(r), nil
}

// bls12381Pairing implements EIP-2537 Pairing precompile.
type bls12381Pairing struct{}

// RequiredGas returns the gas required to execute the pre-compiled contract.
func (c *bls12381Pairing) RequiredGas(input []byte) uint64 {
	return params.Bls12381PairingBaseGas + uint64(len(input)/384)*params.Bls12381PairingPerPairGas
}

func (c *bls12381Pairing) Run(input []byte) ([]byte, error) {
	// Implements EIP-2537 Pairing precompile logic.
	// > Pairing call expects `384*k` bytes as an inputs that is interpreted as byte concatenation of `k` slices. Each slice has the following structure:
	// > - `128` bytes of G1 point encoding
	// > - `256` bytes of G2 point encoding
	// > Output is a `32` bytes where last single byte is `0x01` if pairing result is equal to multiplicative identity in a pairing target field and `0x00` otherwise
	// > (which is equivalent of Big Endian encoding of Solidity values `uint256(1)` and `uin256(0)` respectively).
	k := len(input) / 384
	if len(input) == 0 || len(input)%384 != 0 {
		return nil, errBLS12381InvalidInputLength
	}

	// Initialize BLS12-381 pairing engine
	e := bls12381.NewPairingEngine()
	g1, g2 := e.G1, e.G2

	// Decode pairs
	for i := 0; i < k; i++ {
		off := 384 * i
		t0, t1, t2 := off, off+128, off+384

		// Decode G1 point
		p1, err := g1.DecodePoint(input[t0:t1])
		if err != nil {
			return nil, err
		}
		// Decode G2 point
		p2, err := g2.DecodePoint(input[t1:t2])
		if err != nil {
			return nil, err
		}

		// 'point is on curve' check already done,
		// Here we need to apply subgroup checks.
		if !g1.InCorrectSubgroup(p1) {
			return nil, errBLS12381G1PointSubgroup
		}
		if !g2.InCorrectSubgroup(p2) {
			return nil, errBLS12381G2PointSubgroup
		}

		// Update pairing engine with G1 and G2 ponits
		e.AddPair(p1, p2)
	}
	// Prepare 32 byte output
	out := make([]byte, 32)

	// Compute pairing and set the result
	if e.Check() {
		out[31] = 1
	}
	return out, nil
}

// decodeBLS12381FieldElement decodes BLS12-381 elliptic curve field element.
// Removes top 16 bytes of 64 byte input.
func decodeBLS12381FieldElement(in []byte) ([]byte, error) {
	if len(in) != 64 {
		return nil, errors.New("invalid field element length")
	}
	// check top bytes
	for i := 0; i < 16; i++ {
		if in[i] != byte(0x00) {
			return nil, errBLS12381InvalidFieldElementTopBytes
		}
	}
	out := make([]byte, 48)
	copy(out[:], in[16:])
	return out, nil
}

// bls12381MapG1 implements EIP-2537 MapG1 precompile.
type bls12381MapG1 struct{}

// RequiredGas returns the gas required to execute the pre-compiled contract.
func (c *bls12381MapG1) RequiredGas(input []byte) uint64 {
	return params.Bls12381MapG1Gas
}

func (c *bls12381MapG1) Run(input []byte) ([]byte, error) {
	// Implements EIP-2537 Map_To_G1 precompile.
	// > Field-to-curve call expects `64` bytes an an input that is interpreted as a an element of the base field.
	// > Output of this call is `128` bytes and is G1 point following respective encoding rules.
	if len(input) != 64 {
		return nil, errBLS12381InvalidInputLength
	}

	// Decode input field element
	fe, err := decodeBLS12381FieldElement(input)
	if err != nil {
		return nil, err
	}

	// Initialize G1
	g := bls12381.NewG1()

	// Compute mapping
	r, err := g.MapToCurve(fe)
	if err != nil {
		return nil, err
	}

	// Encode the G1 point to 128 bytes
	return g.EncodePoint(r), nil
}

// bls12381MapG2 implements EIP-2537 MapG2 precompile.
type bls12381MapG2 struct{}

// RequiredGas returns the gas required to execute the pre-compiled contract.
func (c *bls12381MapG2) RequiredGas(input []byte) uint64 {
	return params.Bls12381MapG2Gas
}

func (c *bls12381MapG2) Run(input []byte) ([]byte, error) {
	// Implements EIP-2537 Map_FP2_TO_G2 precompile logic.
	// > Field-to-curve call expects `128` bytes an an input that is interpreted as a an element of the quadratic extension field.
	// > Output of this call is `256` bytes and is G2 point following respective encoding rules.
	if len(input) != 128 {
		return nil, errBLS12381InvalidInputLength
	}

	// Decode input field element
	fe := make([]byte, 96)
	c0, err := decodeBLS12381FieldElement(input[:64])
	if err != nil {
		return nil, err
	}
	copy(fe[48:], c0)
	c1, err := decodeBLS12381FieldElement(input[64:])
	if err != nil {
		return nil, err
	}
	copy(fe[:48], c1)

	// Initialize G2
	g := bls12381.NewG2()

	// Compute mapping
	r, err := g.MapToCurve(fe)
	if err != nil {
		return nil, err
	}

	// Encode the G2 point to 256 bytes
	return g.EncodePoint(r), nil
}<|MERGE_RESOLUTION|>--- conflicted
+++ resolved
@@ -107,15 +107,9 @@
 	NativeAssetCallAddr:              &nativeAssetCall{gasCost: params.AssetCallApricot},
 }
 
-<<<<<<< HEAD
-// PrecompiledContractsApricotPhase6 contains the default set of pre-compiled Ethereum
-// contracts used in the Apricot Phase 6 release.
-var PrecompiledContractsApricotPhase6 = map[common.Address]precompile.StatefulPrecompiledContract{
-=======
 // PrecompiledContractsBanff contains the default set of pre-compiled Ethereum
 // contracts used in the Banff release.
 var PrecompiledContractsBanff = map[common.Address]precompile.StatefulPrecompiledContract{
->>>>>>> 2106c516
 	common.BytesToAddress([]byte{1}): newWrappedPrecompiledContract(&ecrecover{}),
 	common.BytesToAddress([]byte{2}): newWrappedPrecompiledContract(&sha256hash{}),
 	common.BytesToAddress([]byte{3}): newWrappedPrecompiledContract(&ripemd160hash{}),
@@ -131,11 +125,7 @@
 }
 
 var (
-<<<<<<< HEAD
-	PrecompiledAddressesApricotPhase6 []common.Address
-=======
 	PrecompiledAddressesBanff         []common.Address
->>>>>>> 2106c516
 	PrecompiledAddressesApricotPhase2 []common.Address
 	PrecompiledAddressesIstanbul      []common.Address
 	PrecompiledAddressesByzantium     []common.Address
@@ -156,13 +146,8 @@
 	for k := range PrecompiledContractsApricotPhase2 {
 		PrecompiledAddressesApricotPhase2 = append(PrecompiledAddressesApricotPhase2, k)
 	}
-<<<<<<< HEAD
-	for k := range PrecompiledContractsApricotPhase6 {
-		PrecompiledAddressesApricotPhase6 = append(PrecompiledAddressesApricotPhase6, k)
-=======
 	for k := range PrecompiledContractsBanff {
 		PrecompiledAddressesBanff = append(PrecompiledAddressesBanff, k)
->>>>>>> 2106c516
 	}
 
 	// Set of all native precompile addresses that are in use
@@ -171,11 +156,7 @@
 	addrsList := append(PrecompiledAddressesHomestead, PrecompiledAddressesByzantium...)
 	addrsList = append(addrsList, PrecompiledAddressesIstanbul...)
 	addrsList = append(addrsList, PrecompiledAddressesApricotPhase2...)
-<<<<<<< HEAD
-	addrsList = append(addrsList, PrecompiledAddressesApricotPhase6...)
-=======
 	addrsList = append(addrsList, PrecompiledAddressesBanff...)
->>>>>>> 2106c516
 	for _, k := range addrsList {
 		PrecompileAllNativeAddresses[k] = struct{}{}
 	}
@@ -207,13 +188,8 @@
 // ActivePrecompiles returns the precompiles enabled with the current configuration.
 func ActivePrecompiles(rules params.Rules) []common.Address {
 	switch {
-<<<<<<< HEAD
-	case rules.IsApricotPhase6:
-		return PrecompiledAddressesApricotPhase6
-=======
 	case rules.IsBanff:
 		return PrecompiledAddressesBanff
->>>>>>> 2106c516
 	case rules.IsApricotPhase2:
 		return PrecompiledAddressesApricotPhase2
 	case rules.IsIstanbul:
